--- conflicted
+++ resolved
@@ -6839,39 +6839,6 @@
             if name in self.coords:
                 if not reduce_dims:
                     variables[name] = var
-<<<<<<< HEAD
-            else:
-                if (
-                    # Some reduction functions (e.g. std, var) need to run on variables
-                    # that don't have the reduce dims: PR5393
-                    not is_extension_array_dtype(var.dtype)
-                    and (
-                        not reduce_dims
-                        or not numeric_only
-                        or np.issubdtype(var.dtype, np.number)
-                        or (var.dtype == np.bool_)
-                        or np.issubdtype(var.dtype, np.datetime64)
-                        or np.issubdtype(var.dtype, np.timedelta64)
-                        or (var.dtype.kind == "O" and _contains_datetime_like_objects(var))
-                    )
-                ):
-                    # prefer to aggregate over axis=None rather than
-                    # axis=(0, 1) if they will be equivalent, because
-                    # the former is often more efficient
-                    # keep single-element dims as list, to support Hashables
-                    reduce_maybe_single = (
-                        None
-                        if len(reduce_dims) == var.ndim and var.ndim != 1
-                        else reduce_dims
-                    )
-                    variables[name] = var.reduce(
-                        func,
-                        dim=reduce_maybe_single,
-                        keep_attrs=keep_attrs,
-                        keepdims=keepdims,
-                        **kwargs,
-                    )
-=======
             elif (
                 # Some reduction functions (e.g. std, var) need to run on variables
                 # that don't have the reduce dims: PR5393
@@ -6881,6 +6848,9 @@
                     or not numeric_only
                     or np.issubdtype(var.dtype, np.number)
                     or (var.dtype == np.bool_)
+                    or np.issubdtype(var.dtype, np.datetime64)
+                    or np.issubdtype(var.dtype, np.timedelta64)
+                    or (var.dtype.kind == "O" and _contains_datetime_like_objects(var))
                 )
             ):
                 # prefer to aggregate over axis=None rather than
@@ -6899,7 +6869,6 @@
                     keepdims=keepdims,
                     **kwargs,
                 )
->>>>>>> cc1de6b0
 
         coord_names = {k for k in self.coords if k in variables}
         indexes = {k: v for k, v in self._indexes.items() if k in variables}
