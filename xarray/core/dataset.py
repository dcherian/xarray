--- conflicted
+++ resolved
@@ -9915,13 +9915,7 @@
         <xarray.Dataset> Size: 144B
         Dimensions:  (y: 3, x_bins: 2, letters: 2)
         Coordinates:
-<<<<<<< HEAD
-          * x_bins   (x_b
-
-        ins) object 16B (5, 15] (15, 25]
-=======
           * x_bins   (x_bins) interval[int64, right] 32B (5, 15] (15, 25]
->>>>>>> d7a6f2bf
           * letters  (letters) object 16B 'a' 'b'
         Dimensions without coordinates: y
         Data variables:
