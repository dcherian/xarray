--- conflicted
+++ resolved
@@ -554,11 +554,7 @@
     assert "group" in mean.dims
 
 
-<<<<<<< HEAD
-def test_groupby_sel(dataset):
-=======
 def test_groupby_getitem(dataset):
->>>>>>> 2705c63e
 
     assert_identical(dataset.sel(x="a"), dataset.groupby("x")["a"])
     assert_identical(dataset.sel(z=1), dataset.groupby("z")[1])
@@ -571,8 +567,6 @@
     assert_identical(expected, actual)
 
 
-<<<<<<< HEAD
-=======
 def test_groupby_dataset():
     data = Dataset(
         {"z": (["x", "y"], np.random.randn(3, 5))},
@@ -747,5 +741,4 @@
     # .assertEqual(all_vars, all_vars_ref)
 
 
->>>>>>> 2705c63e
 # TODO: move other groupby tests from test_dataset and test_dataarray over here