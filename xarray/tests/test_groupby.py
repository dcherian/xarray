from __future__ import annotations

import datetime
import operator
import warnings
from typing import Literal
from unittest import mock

import numpy as np
import pandas as pd
import pytest
from packaging.version import Version

import xarray as xr
from xarray import DataArray, Dataset, Variable
from xarray.core.alignment import broadcast
from xarray.core.groupby import _consolidate_slices
from xarray.core.types import InterpOptions, ResampleCompatible
from xarray.groupers import (
    BinGrouper,
    EncodedGroups,
    Grouper,
    TimeResampler,
    UniqueGrouper,
)
from xarray.tests import (
    InaccessibleArray,
    assert_allclose,
    assert_equal,
    assert_identical,
    create_test_data,
    has_cftime,
    has_dask,
    has_dask_ge_2024_08_1,
    has_flox,
<<<<<<< HEAD
    has_pandas_ge_2_1,
    raise_if_dask_computes,
=======
    has_pandas_ge_2_2,
>>>>>>> ed0418bd
    requires_cftime,
    requires_dask,
    requires_flox,
    requires_scipy,
)


@pytest.fixture
def dataset() -> xr.Dataset:
    ds = xr.Dataset(
        {
            "foo": (("x", "y", "z"), np.random.randn(3, 4, 2)),
            "baz": ("x", ["e", "f", "g"]),
            "cat": ("y", pd.Categorical(["cat1", "cat2", "cat2", "cat1"])),
        },
        {"x": ("x", ["a", "b", "c"], {"name": "x"}), "y": [1, 2, 3, 4], "z": [1, 2]},
    )
    ds["boo"] = (("z", "y"), [["f", "g", "h", "j"]] * 2)

    return ds


@pytest.fixture
def array(dataset) -> xr.DataArray:
    return dataset["foo"]


def test_consolidate_slices() -> None:
    assert _consolidate_slices([slice(3), slice(3, 5)]) == [slice(5)]
    assert _consolidate_slices([slice(2, 3), slice(3, 6)]) == [slice(2, 6)]
    assert _consolidate_slices([slice(2, 3, 1), slice(3, 6, 1)]) == [slice(2, 6, 1)]

    slices = [slice(2, 3), slice(5, 6)]
    assert _consolidate_slices(slices) == slices

    # ignore type because we're checking for an error anyway
    with pytest.raises(ValueError):
        _consolidate_slices([slice(3), 4])  # type: ignore[list-item]


@pytest.mark.filterwarnings("ignore:return type")
def test_groupby_dims_property(dataset) -> None:
    with pytest.warns(FutureWarning, match="The return type of"):
        assert dataset.groupby("x").dims == dataset.isel(x=[1]).dims
    with pytest.warns(FutureWarning, match="The return type of"):
        assert dataset.groupby("y").dims == dataset.isel(y=[1]).dims

    assert tuple(dataset.groupby("x").dims) == tuple(dataset.isel(x=slice(1, 2)).dims)
    assert tuple(dataset.groupby("y").dims) == tuple(dataset.isel(y=slice(1, 2)).dims)

    dataset = dataset.drop_vars(["cat"])
    stacked = dataset.stack({"xy": ("x", "y")})
    assert tuple(stacked.groupby("xy").dims) == tuple(stacked.isel(xy=[0]).dims)


def test_groupby_sizes_property(dataset) -> None:
    assert dataset.groupby("x").sizes == dataset.isel(x=[1]).sizes
    assert dataset.groupby("y").sizes == dataset.isel(y=[1]).sizes
    dataset = dataset.drop_vars("cat")
    stacked = dataset.stack({"xy": ("x", "y")})
    assert stacked.groupby("xy").sizes == stacked.isel(xy=[0]).sizes


def test_multi_index_groupby_map(dataset) -> None:
    # regression test for GH873
    ds = dataset.isel(z=1, drop=True)[["foo"]]
    expected = 2 * ds
    actual = (
        ds.stack(space=["x", "y"])
        .groupby("space")
        .map(lambda x: 2 * x)
        .unstack("space")
    )
    assert_equal(expected, actual)


@pytest.mark.parametrize("grouper", [dict(group="x"), dict(x=UniqueGrouper())])
def test_reduce_numeric_only(dataset, grouper: dict) -> None:
    gb = dataset.groupby(**grouper)
    with xr.set_options(use_flox=False):
        expected = gb.sum()
    with xr.set_options(use_flox=True):
        actual = gb.sum()
    assert_identical(expected, actual)


def test_multi_index_groupby_sum() -> None:
    # regression test for GH873
    ds = xr.Dataset(
        {"foo": (("x", "y", "z"), np.ones((3, 4, 2)))},
        {"x": ["a", "b", "c"], "y": [1, 2, 3, 4]},
    )
    expected = ds.sum("z")
    actual = ds.stack(space=["x", "y"]).groupby("space").sum("z").unstack("space")
    assert_equal(expected, actual)

    with pytest.raises(NotImplementedError):
        actual = (
            ds.stack(space=["x", "y"])
            .groupby(space=UniqueGrouper(), z=UniqueGrouper())
            .sum("z")
            .unstack("space")
        )
        assert_equal(expected, ds)

    if not has_pandas_ge_2_2:
        # the next line triggers a mysterious multiindex error on pandas 2.0
        return

    actual = ds.stack(space=["x", "y"]).groupby("space").sum(...).unstack("space")
    assert_equal(expected, actual)


def test_groupby_da_datetime() -> None:
    # test groupby with a DataArray of dtype datetime for GH1132
    # create test data
    times = pd.date_range("2000-01-01", periods=4)
    foo = xr.DataArray([1, 2, 3, 4], coords=dict(time=times), dims="time")
    # create test index
    reference_dates = [times[0], times[2]]
    labels = reference_dates[0:1] * 2 + reference_dates[1:2] * 2
    ind = xr.DataArray(
        labels, coords=dict(time=times), dims="time", name="reference_date"
    )
    g = foo.groupby(ind)
    actual = g.sum(dim="time")
    expected = xr.DataArray(
        [3, 7], coords=dict(reference_date=reference_dates), dims="reference_date"
    )
    assert_equal(expected, actual)


def test_groupby_duplicate_coordinate_labels() -> None:
    # fix for http://stackoverflow.com/questions/38065129
    array = xr.DataArray([1, 2, 3], [("x", [1, 1, 2])])
    expected = xr.DataArray([3, 3], [("x", [1, 2])])
    actual = array.groupby("x").sum()
    assert_equal(expected, actual)


def test_groupby_input_mutation() -> None:
    # regression test for GH2153
    array = xr.DataArray([1, 2, 3], [("x", [2, 2, 1])])
    array_copy = array.copy()
    expected = xr.DataArray([3, 3], [("x", [1, 2])])
    actual = array.groupby("x").sum()
    assert_identical(expected, actual)
    assert_identical(array, array_copy)  # should not modify inputs


@pytest.mark.parametrize("use_flox", [True, False])
def test_groupby_indexvariable(use_flox: bool) -> None:
    # regression test for GH7919
    array = xr.DataArray([1, 2, 3], [("x", [2, 2, 1])])
    iv = xr.IndexVariable(dims="x", data=pd.Index(array.x.values))
    with xr.set_options(use_flox=use_flox):
        actual = array.groupby(iv).sum()
    actual = array.groupby(iv).sum()
    expected = xr.DataArray([3, 3], [("x", [1, 2])])
    assert_identical(expected, actual)


@pytest.mark.parametrize(
    "obj",
    [
        xr.DataArray([1, 2, 3, 4, 5, 6], [("x", [1, 1, 1, 2, 2, 2])]),
        xr.Dataset({"foo": ("x", [1, 2, 3, 4, 5, 6])}, {"x": [1, 1, 1, 2, 2, 2]}),
    ],
)
def test_groupby_map_shrink_groups(obj) -> None:
    expected = obj.isel(x=[0, 1, 3, 4])
    actual = obj.groupby("x").map(lambda f: f.isel(x=[0, 1]))
    assert_identical(expected, actual)


@pytest.mark.parametrize(
    "obj",
    [
        xr.DataArray([1, 2, 3], [("x", [1, 2, 2])]),
        xr.Dataset({"foo": ("x", [1, 2, 3])}, {"x": [1, 2, 2]}),
    ],
)
def test_groupby_map_change_group_size(obj) -> None:
    def func(group):
        if group.sizes["x"] == 1:
            result = group.isel(x=[0, 0])
        else:
            result = group.isel(x=[0])
        return result

    expected = obj.isel(x=[0, 0, 1])
    actual = obj.groupby("x").map(func)
    assert_identical(expected, actual)


def test_da_groupby_map_func_args() -> None:
    def func(arg1, arg2, arg3=0):
        return arg1 + arg2 + arg3

    array = xr.DataArray([1, 1, 1], [("x", [1, 2, 3])])
    expected = xr.DataArray([3, 3, 3], [("x", [1, 2, 3])])
    actual = array.groupby("x").map(func, args=(1,), arg3=1)
    assert_identical(expected, actual)


def test_ds_groupby_map_func_args() -> None:
    def func(arg1, arg2, arg3=0):
        return arg1 + arg2 + arg3

    dataset = xr.Dataset({"foo": ("x", [1, 1, 1])}, {"x": [1, 2, 3]})
    expected = xr.Dataset({"foo": ("x", [3, 3, 3])}, {"x": [1, 2, 3]})
    actual = dataset.groupby("x").map(func, args=(1,), arg3=1)
    assert_identical(expected, actual)


def test_da_groupby_empty() -> None:
    empty_array = xr.DataArray([], dims="dim")

    with pytest.raises(ValueError):
        empty_array.groupby("dim")


@requires_dask
def test_dask_da_groupby_quantile() -> None:
    # Only works when the grouped reduction can run blockwise
    # Scalar quantile
    expected = xr.DataArray(
        data=[2, 5], coords={"x": [1, 2], "quantile": 0.5}, dims="x"
    )
    array = xr.DataArray(
        data=[1, 2, 3, 4, 5, 6], coords={"x": [1, 1, 1, 2, 2, 2]}, dims="x"
    )
    with pytest.raises(ValueError):
        array.chunk(x=1).groupby("x").quantile(0.5)

    # will work blockwise with flox
    actual = array.chunk(x=3).groupby("x").quantile(0.5)
    assert_identical(expected, actual)

    # will work blockwise with flox
    actual = array.chunk(x=-1).groupby("x").quantile(0.5)
    assert_identical(expected, actual)


@requires_dask
def test_dask_da_groupby_median() -> None:
    expected = xr.DataArray(data=[2, 5], coords={"x": [1, 2]}, dims="x")
    array = xr.DataArray(
        data=[1, 2, 3, 4, 5, 6], coords={"x": [1, 1, 1, 2, 2, 2]}, dims="x"
    )
    with xr.set_options(use_flox=False):
        actual = array.chunk(x=1).groupby("x").median()
    assert_identical(expected, actual)

    with xr.set_options(use_flox=True):
        actual = array.chunk(x=1).groupby("x").median()
    assert_identical(expected, actual)

    # will work blockwise with flox
    actual = array.chunk(x=3).groupby("x").median()
    assert_identical(expected, actual)

    # will work blockwise with flox
    actual = array.chunk(x=-1).groupby("x").median()
    assert_identical(expected, actual)


def test_da_groupby_quantile() -> None:
    array = xr.DataArray(
        data=[1, 2, 3, 4, 5, 6], coords={"x": [1, 1, 1, 2, 2, 2]}, dims="x"
    )

    # Scalar quantile
    expected = xr.DataArray(
        data=[2, 5], coords={"x": [1, 2], "quantile": 0.5}, dims="x"
    )
    actual = array.groupby("x").quantile(0.5)
    assert_identical(expected, actual)

    # Vector quantile
    expected = xr.DataArray(
        data=[[1, 3], [4, 6]],
        coords={"x": [1, 2], "quantile": [0, 1]},
        dims=("x", "quantile"),
    )
    actual = array.groupby("x").quantile([0, 1])
    assert_identical(expected, actual)

    array = xr.DataArray(
        data=[np.nan, 2, 3, 4, 5, 6], coords={"x": [1, 1, 1, 2, 2, 2]}, dims="x"
    )

    for skipna in (True, False, None):
        e = [np.nan, 5] if skipna is False else [2.5, 5]

        expected = xr.DataArray(data=e, coords={"x": [1, 2], "quantile": 0.5}, dims="x")
        actual = array.groupby("x").quantile(0.5, skipna=skipna)
        assert_identical(expected, actual)

    # Multiple dimensions
    array = xr.DataArray(
        data=[[1, 11, 26], [2, 12, 22], [3, 13, 23], [4, 16, 24], [5, 15, 25]],
        coords={"x": [1, 1, 1, 2, 2], "y": [0, 0, 1]},
        dims=("x", "y"),
    )

    actual_x = array.groupby("x").quantile(0, dim=...)
    expected_x = xr.DataArray(
        data=[1, 4], coords={"x": [1, 2], "quantile": 0}, dims="x"
    )
    assert_identical(expected_x, actual_x)

    actual_y = array.groupby("y").quantile(0, dim=...)
    expected_y = xr.DataArray(
        data=[1, 22], coords={"y": [0, 1], "quantile": 0}, dims="y"
    )
    assert_identical(expected_y, actual_y)

    actual_xx = array.groupby("x").quantile(0)
    expected_xx = xr.DataArray(
        data=[[1, 11, 22], [4, 15, 24]],
        coords={"x": [1, 2], "y": [0, 0, 1], "quantile": 0},
        dims=("x", "y"),
    )
    assert_identical(expected_xx, actual_xx)

    actual_yy = array.groupby("y").quantile(0)
    expected_yy = xr.DataArray(
        data=[[1, 26], [2, 22], [3, 23], [4, 24], [5, 25]],
        coords={"x": [1, 1, 1, 2, 2], "y": [0, 1], "quantile": 0},
        dims=("x", "y"),
    )
    assert_identical(expected_yy, actual_yy)

    times = pd.date_range("2000-01-01", periods=365)
    x = [0, 1]
    foo = xr.DataArray(
        np.reshape(np.arange(365 * 2), (365, 2)),
        coords={"time": times, "x": x},
        dims=("time", "x"),
    )
    g = foo.groupby(foo.time.dt.month)

    actual = g.quantile(0, dim=...)
    expected = xr.DataArray(
        data=[
            0.0,
            62.0,
            120.0,
            182.0,
            242.0,
            304.0,
            364.0,
            426.0,
            488.0,
            548.0,
            610.0,
            670.0,
        ],
        coords={"month": np.arange(1, 13), "quantile": 0},
        dims="month",
    )
    assert_identical(expected, actual)

    actual = g.quantile(0, dim="time")[:2]
    expected = xr.DataArray(
        data=[[0.0, 1], [62.0, 63]],
        coords={"month": [1, 2], "x": [0, 1], "quantile": 0},
        dims=("month", "x"),
    )
    assert_identical(expected, actual)

    # method keyword
    array = xr.DataArray(data=[1, 2, 3, 4], coords={"x": [1, 1, 2, 2]}, dims="x")

    expected = xr.DataArray(
        data=[1, 3], coords={"x": [1, 2], "quantile": 0.5}, dims="x"
    )
    actual = array.groupby("x").quantile(0.5, method="lower")
    assert_identical(expected, actual)


def test_ds_groupby_quantile() -> None:
    ds = xr.Dataset(
        data_vars={"a": ("x", [1, 2, 3, 4, 5, 6])}, coords={"x": [1, 1, 1, 2, 2, 2]}
    )

    # Scalar quantile
    expected = xr.Dataset(
        data_vars={"a": ("x", [2, 5])}, coords={"quantile": 0.5, "x": [1, 2]}
    )
    actual = ds.groupby("x").quantile(0.5)
    assert_identical(expected, actual)

    # Vector quantile
    expected = xr.Dataset(
        data_vars={"a": (("x", "quantile"), [[1, 3], [4, 6]])},
        coords={"x": [1, 2], "quantile": [0, 1]},
    )
    actual = ds.groupby("x").quantile([0, 1])
    assert_identical(expected, actual)

    ds = xr.Dataset(
        data_vars={"a": ("x", [np.nan, 2, 3, 4, 5, 6])},
        coords={"x": [1, 1, 1, 2, 2, 2]},
    )

    for skipna in (True, False, None):
        e = [np.nan, 5] if skipna is False else [2.5, 5]

        expected = xr.Dataset(
            data_vars={"a": ("x", e)}, coords={"quantile": 0.5, "x": [1, 2]}
        )
        actual = ds.groupby("x").quantile(0.5, skipna=skipna)
        assert_identical(expected, actual)

    # Multiple dimensions
    ds = xr.Dataset(
        data_vars={
            "a": (
                ("x", "y"),
                [[1, 11, 26], [2, 12, 22], [3, 13, 23], [4, 16, 24], [5, 15, 25]],
            )
        },
        coords={"x": [1, 1, 1, 2, 2], "y": [0, 0, 1]},
    )

    actual_x = ds.groupby("x").quantile(0, dim=...)
    expected_x = xr.Dataset({"a": ("x", [1, 4])}, coords={"x": [1, 2], "quantile": 0})
    assert_identical(expected_x, actual_x)

    actual_y = ds.groupby("y").quantile(0, dim=...)
    expected_y = xr.Dataset({"a": ("y", [1, 22])}, coords={"y": [0, 1], "quantile": 0})
    assert_identical(expected_y, actual_y)

    actual_xx = ds.groupby("x").quantile(0)
    expected_xx = xr.Dataset(
        {"a": (("x", "y"), [[1, 11, 22], [4, 15, 24]])},
        coords={"x": [1, 2], "y": [0, 0, 1], "quantile": 0},
    )
    assert_identical(expected_xx, actual_xx)

    actual_yy = ds.groupby("y").quantile(0)
    expected_yy = xr.Dataset(
        {"a": (("x", "y"), [[1, 26], [2, 22], [3, 23], [4, 24], [5, 25]])},
        coords={"x": [1, 1, 1, 2, 2], "y": [0, 1], "quantile": 0},
    ).transpose()
    assert_identical(expected_yy, actual_yy)

    times = pd.date_range("2000-01-01", periods=365)
    x = [0, 1]
    foo = xr.Dataset(
        {"a": (("time", "x"), np.reshape(np.arange(365 * 2), (365, 2)))},
        coords=dict(time=times, x=x),
    )
    g = foo.groupby(foo.time.dt.month)

    actual = g.quantile(0, dim=...)
    expected = xr.Dataset(
        {
            "a": (
                "month",
                [
                    0.0,
                    62.0,
                    120.0,
                    182.0,
                    242.0,
                    304.0,
                    364.0,
                    426.0,
                    488.0,
                    548.0,
                    610.0,
                    670.0,
                ],
            )
        },
        coords={"month": np.arange(1, 13), "quantile": 0},
    )
    assert_identical(expected, actual)

    actual = g.quantile(0, dim="time").isel(month=slice(None, 2))
    expected = xr.Dataset(
        data_vars={"a": (("month", "x"), [[0.0, 1], [62.0, 63]])},
        coords={"month": [1, 2], "x": [0, 1], "quantile": 0},
    )
    assert_identical(expected, actual)

    ds = xr.Dataset(data_vars={"a": ("x", [1, 2, 3, 4])}, coords={"x": [1, 1, 2, 2]})

    # method keyword
    expected = xr.Dataset(
        data_vars={"a": ("x", [1, 3])}, coords={"quantile": 0.5, "x": [1, 2]}
    )
    actual = ds.groupby("x").quantile(0.5, method="lower")
    assert_identical(expected, actual)


@pytest.mark.parametrize("as_dataset", [False, True])
def test_groupby_quantile_interpolation_deprecated(as_dataset: bool) -> None:
    array = xr.DataArray(data=[1, 2, 3, 4], coords={"x": [1, 1, 2, 2]}, dims="x")

    arr: xr.DataArray | xr.Dataset
    arr = array.to_dataset(name="name") if as_dataset else array

    with pytest.warns(
        FutureWarning,
        match="`interpolation` argument to quantile was renamed to `method`",
    ):
        actual = arr.quantile(0.5, interpolation="lower")

    expected = arr.quantile(0.5, method="lower")

    assert_identical(actual, expected)

    with warnings.catch_warnings(record=True):
        with pytest.raises(TypeError, match="interpolation and method keywords"):
            arr.quantile(0.5, method="lower", interpolation="lower")


def test_da_groupby_assign_coords() -> None:
    actual = xr.DataArray(
        [[3, 4, 5], [6, 7, 8]], dims=["y", "x"], coords={"y": range(2), "x": range(3)}
    )
    actual1 = actual.groupby("x").assign_coords({"y": [-1, -2]})
    actual2 = actual.groupby("x").assign_coords(y=[-1, -2])
    expected = xr.DataArray(
        [[3, 4, 5], [6, 7, 8]], dims=["y", "x"], coords={"y": [-1, -2], "x": range(3)}
    )
    assert_identical(expected, actual1)
    assert_identical(expected, actual2)


repr_da = xr.DataArray(
    np.random.randn(10, 20, 6, 24),
    dims=["x", "y", "z", "t"],
    coords={
        "z": ["a", "b", "c", "a", "b", "c"],
        "x": [1, 1, 1, 2, 2, 3, 4, 5, 3, 4],
        "t": xr.date_range("2001-01-01", freq="ME", periods=24, use_cftime=False),
        "month": ("t", list(range(1, 13)) * 2),
    },
)


@pytest.mark.parametrize("dim", ["x", "y", "z", "month"])
@pytest.mark.parametrize("obj", [repr_da, repr_da.to_dataset(name="a")])
def test_groupby_repr(obj, dim) -> None:
    actual = repr(obj.groupby(dim))
    N = len(np.unique(obj[dim]))
    expected = f"<{obj.__class__.__name__}GroupBy"
    expected += f", grouped over 1 grouper(s), {N} groups in total:"
    expected += f"\n    {dim!r}: {N} groups with labels "
    if dim == "x":
        expected += "1, 2, 3, 4, 5>"
    elif dim == "y":
        expected += "0, 1, 2, 3, 4, 5, ..., 15, 16, 17, 18, 19>"
    elif dim == "z":
        expected += "'a', 'b', 'c'>"
    elif dim == "month":
        expected += "1, 2, 3, 4, 5, 6, 7, 8, 9, 10, 11, 12>"
    assert actual == expected


@pytest.mark.parametrize("obj", [repr_da, repr_da.to_dataset(name="a")])
def test_groupby_repr_datetime(obj) -> None:
    actual = repr(obj.groupby("t.month"))
    expected = f"<{obj.__class__.__name__}GroupBy"
    expected += ", grouped over 1 grouper(s), 12 groups in total:\n"
    expected += "    'month': 12 groups with labels "
    expected += "1, 2, 3, 4, 5, 6, 7, 8, 9, 10, 11, 12>"
    assert actual == expected


@pytest.mark.filterwarnings("ignore:Converting non-nanosecond")
@pytest.mark.filterwarnings("ignore:invalid value encountered in divide:RuntimeWarning")
@pytest.mark.parametrize("shuffle", [True, False])
@pytest.mark.parametrize(
    "chunk",
    [
        pytest.param(
            dict(lat=1), marks=pytest.mark.skipif(not has_dask, reason="no dask")
        ),
        pytest.param(
            dict(lat=2, lon=2), marks=pytest.mark.skipif(not has_dask, reason="no dask")
        ),
        False,
    ],
)
def test_groupby_drops_nans(shuffle: bool, chunk: Literal[False] | dict) -> None:
    if shuffle and chunk and not has_dask_ge_2024_08_1:
        pytest.skip()
    # GH2383
    # nan in 2D data variable (requires stacking)
    ds = xr.Dataset(
        {
            "variable": (("lat", "lon", "time"), np.arange(60.0).reshape((4, 3, 5))),
            "id": (("lat", "lon"), np.arange(12.0).reshape((4, 3))),
        },
        coords={"lat": np.arange(4), "lon": np.arange(3), "time": np.arange(5)},
    )

    ds["id"].values[0, 0] = np.nan
    ds["id"].values[3, 0] = np.nan
    ds["id"].values[-1, -1] = np.nan

    if chunk:
        ds = ds.chunk(chunk)
    grouped = ds.groupby(ds.id)
    if shuffle:
        grouped = grouped.shuffle()

    # non reduction operation
    expected1 = ds.copy()
    expected1.variable.data[0, 0, :] = np.nan
    expected1.variable.data[-1, -1, :] = np.nan
    expected1.variable.data[3, 0, :] = np.nan
    actual1 = grouped.map(lambda x: x).transpose(*ds.variable.dims)
    assert_identical(actual1, expected1)

    # reduction along grouped dimension
    actual2 = grouped.mean()
    stacked = ds.stack({"xy": ["lat", "lon"]})
    expected2 = (
        stacked.variable.where(stacked.id.notnull())
        .rename({"xy": "id"})
        .to_dataset()
        .reset_index("id", drop=True)
        .assign(id=stacked.id.values)
        .dropna("id")
        .transpose(*actual2.variable.dims)
    )
    assert_identical(actual2, expected2)

    # reduction operation along a different dimension
    actual3 = grouped.mean("time")
    expected3 = ds.mean("time").where(ds.id.notnull())
    assert_identical(actual3, expected3)

    # NaN in non-dimensional coordinate
    array = xr.DataArray([1, 2, 3], [("x", [1, 2, 3])])
    array["x1"] = ("x", [1, 1, np.nan])
    expected4 = xr.DataArray(3, [("x1", [1])])
    actual4 = array.groupby("x1").sum()
    assert_equal(expected4, actual4)

    # NaT in non-dimensional coordinate
    array["t"] = (
        "x",
        [
            np.datetime64("2001-01-01"),
            np.datetime64("2001-01-01"),
            np.datetime64("NaT"),
        ],
    )
    expected5 = xr.DataArray(3, [("t", [np.datetime64("2001-01-01")])])
    actual5 = array.groupby("t").sum()
    assert_equal(expected5, actual5)

    # test for repeated coordinate labels
    array = xr.DataArray([0, 1, 2, 4, 3, 4], [("x", [np.nan, 1, 1, np.nan, 2, np.nan])])
    expected6 = xr.DataArray([3, 3], [("x", [1, 2])])
    actual6 = array.groupby("x").sum()
    assert_equal(expected6, actual6)


def test_groupby_grouping_errors() -> None:
    dataset = xr.Dataset({"foo": ("x", [1, 1, 1])}, {"x": [1, 2, 3]})
    with pytest.raises(
        ValueError, match=r"None of the data falls within bins with edges"
    ):
        dataset.groupby_bins("x", bins=[0.1, 0.2, 0.3])

    with pytest.raises(
        ValueError, match=r"None of the data falls within bins with edges"
    ):
        dataset.to_dataarray().groupby_bins("x", bins=[0.1, 0.2, 0.3])

    with pytest.raises(ValueError, match=r"All bin edges are NaN."):
        dataset.groupby_bins("x", bins=[np.nan, np.nan, np.nan])

    with pytest.raises(ValueError, match=r"All bin edges are NaN."):
        dataset.to_dataarray().groupby_bins("x", bins=[np.nan, np.nan, np.nan])

    with pytest.raises(ValueError, match=r"Failed to group data."):
        dataset.groupby(dataset.foo * np.nan)

    with pytest.raises(ValueError, match=r"Failed to group data."):
        dataset.to_dataarray().groupby(dataset.foo * np.nan)


def test_groupby_reduce_dimension_error(array) -> None:
    grouped = array.groupby("y")
    # assert_identical(array, grouped.mean())

    with pytest.raises(ValueError, match=r"cannot reduce over dimensions"):
        grouped.mean("huh")

    with pytest.raises(ValueError, match=r"cannot reduce over dimensions"):
        grouped.mean(("x", "y", "asd"))

    assert_identical(array.mean("x"), grouped.reduce(np.mean, "x"))
    assert_allclose(array.mean(["x", "z"]), grouped.reduce(np.mean, ["x", "z"]))

    grouped = array.groupby("y")
    assert_identical(array, grouped.mean())

    assert_identical(array.mean("x"), grouped.reduce(np.mean, "x"))
    assert_allclose(array.mean(["x", "z"]), grouped.reduce(np.mean, ["x", "z"]))


def test_groupby_multiple_string_args(array) -> None:
    with pytest.raises(TypeError):
        array.groupby("x", squeeze="y")


def test_groupby_bins_timeseries() -> None:
    ds = xr.Dataset()
    ds["time"] = xr.DataArray(
        pd.date_range("2010-08-01", "2010-08-15", freq="15min"), dims="time"
    )
    ds["val"] = xr.DataArray(np.ones(ds["time"].shape), dims="time")
    time_bins = pd.date_range(start="2010-08-01", end="2010-08-15", freq="24h")
    actual = ds.groupby_bins("time", time_bins).sum()
    expected = xr.DataArray(
        96 * np.ones((14,)),
        dims=["time_bins"],
        coords={"time_bins": pd.cut(time_bins, time_bins).categories},  # type: ignore[arg-type]
    ).to_dataset(name="val")
    assert_identical(actual, expected)


def test_groupby_none_group_name() -> None:
    # GH158
    # xarray should not fail if a DataArray's name attribute is None

    data = np.arange(10) + 10
    da = xr.DataArray(data)  # da.name = None
    key = xr.DataArray(np.floor_divide(data, 2))

    mean = da.groupby(key).mean()
    assert "group" in mean.dims


def test_groupby_getitem(dataset) -> None:
    assert_identical(dataset.sel(x=["a"]), dataset.groupby("x")["a"])
    assert_identical(dataset.sel(z=[1]), dataset.groupby("z")[1])
    assert_identical(dataset.foo.sel(x=["a"]), dataset.foo.groupby("x")["a"])
    assert_identical(dataset.foo.sel(z=[1]), dataset.foo.groupby("z")[1])
    assert_identical(dataset.cat.sel(y=[1]), dataset.cat.groupby("y")[1])

    with pytest.raises(
        NotImplementedError, match="Cannot broadcast 1d-only pandas categorical array."
    ):
        dataset.groupby("boo")
    dataset = dataset.drop_vars(["cat"])
    actual = dataset.groupby("boo")["f"].unstack().transpose("x", "y", "z")
    expected = dataset.sel(y=[1], z=[1, 2]).transpose("x", "y", "z")
    assert_identical(expected, actual)


def test_groupby_dataset() -> None:
    data = Dataset(
        {"z": (["x", "y"], np.random.randn(3, 5))},
        {"x": ("x", list("abc")), "c": ("x", [0, 1, 0]), "y": range(5)},
    )
    groupby = data.groupby("x")
    assert len(groupby) == 3
    expected_groups = {"a": slice(0, 1), "b": slice(1, 2), "c": slice(2, 3)}
    assert groupby.groups == expected_groups
    expected_items = [
        ("a", data.isel(x=[0])),
        ("b", data.isel(x=[1])),
        ("c", data.isel(x=[2])),
    ]
    for actual1, expected1 in zip(groupby, expected_items, strict=True):
        assert actual1[0] == expected1[0]
        assert_equal(actual1[1], expected1[1])

    def identity(x):
        return x

    for k in ["x", "c", "y"]:
        actual2 = data.groupby(k).map(identity)
        assert_equal(data, actual2)


def test_groupby_dataset_returns_new_type() -> None:
    data = Dataset({"z": (["x", "y"], np.random.randn(3, 5))})

    actual1 = data.groupby("x").map(lambda ds: ds["z"])
    expected1 = data["z"]
    assert_identical(expected1, actual1)

    actual2 = data["z"].groupby("x").map(lambda x: x.to_dataset())
    expected2 = data
    assert_identical(expected2, actual2)


def test_groupby_dataset_iter() -> None:
    data = create_test_data()
    for n, (t, sub) in enumerate(list(data.groupby("dim1"))[:3]):
        assert data["dim1"][n] == t
        assert_equal(data["var1"][[n]], sub["var1"])
        assert_equal(data["var2"][[n]], sub["var2"])
        assert_equal(data["var3"][:, [n]], sub["var3"])


def test_groupby_dataset_errors() -> None:
    data = create_test_data()
    with pytest.raises(TypeError, match=r"`group` must be"):
        data.groupby(np.arange(10))  # type: ignore[arg-type,unused-ignore]
    with pytest.raises(ValueError, match=r"length does not match"):
        data.groupby(data["dim1"][:3])
    with pytest.raises(TypeError, match=r"`group` must be"):
        data.groupby(data.coords["dim1"].to_index())  # type: ignore[arg-type]


@pytest.mark.parametrize("use_flox", [True, False])
@pytest.mark.parametrize(
    "by_func",
    [
        pytest.param(lambda x: x, id="group-by-string"),
        pytest.param(lambda x: {x: UniqueGrouper()}, id="group-by-unique-grouper"),
    ],
)
@pytest.mark.parametrize("letters_as_coord", [True, False])
def test_groupby_dataset_reduce_ellipsis(
    by_func, use_flox: bool, letters_as_coord: bool
) -> None:
    data = Dataset(
        {
            "xy": (["x", "y"], np.random.randn(3, 4)),
            "xonly": ("x", np.random.randn(3)),
            "yonly": ("y", np.random.randn(4)),
            "letters": ("y", ["a", "a", "b", "b"]),
        }
    )

    if letters_as_coord:
        data = data.set_coords("letters")

    expected = data.mean("y")
    expected["yonly"] = expected["yonly"].variable.set_dims({"x": 3})
    gb = data.groupby(by_func("x"))
    with xr.set_options(use_flox=use_flox):
        actual = gb.mean(...)
    assert_allclose(expected, actual)

    with xr.set_options(use_flox=use_flox):
        actual = gb.mean("y")
    assert_allclose(expected, actual)

    letters = data["letters"]
    expected = Dataset(
        {
            "xy": data["xy"].groupby(letters).mean(...),
            "xonly": (data["xonly"].mean().variable.set_dims({"letters": 2})),
            "yonly": data["yonly"].groupby(letters).mean(),
        }
    )
    gb = data.groupby(by_func("letters"))
    with xr.set_options(use_flox=use_flox):
        actual = gb.mean(...)
    assert_allclose(expected, actual)


def test_groupby_dataset_math() -> None:
    def reorder_dims(x):
        return x.transpose("dim1", "dim2", "dim3", "time")

    ds = create_test_data()
    ds["dim1"] = ds["dim1"]
    grouped = ds.groupby("dim1")

    expected = reorder_dims(ds + ds.coords["dim1"])
    actual = grouped + ds.coords["dim1"]
    assert_identical(expected, reorder_dims(actual))

    actual = ds.coords["dim1"] + grouped
    assert_identical(expected, reorder_dims(actual))

    ds2 = 2 * ds
    expected = reorder_dims(ds + ds2)
    actual = grouped + ds2
    assert_identical(expected, reorder_dims(actual))

    actual = ds2 + grouped
    assert_identical(expected, reorder_dims(actual))


def test_groupby_math_more() -> None:
    ds = create_test_data()
    grouped = ds.groupby("numbers")
    zeros = DataArray([0, 0, 0, 0], [("numbers", range(4))])
    expected = (ds + Variable("dim3", np.zeros(10))).transpose(
        "dim3", "dim1", "dim2", "time"
    )
    actual = grouped + zeros
    assert_equal(expected, actual)

    actual = zeros + grouped
    assert_equal(expected, actual)

    with pytest.raises(ValueError, match=r"incompat.* grouped binary"):
        grouped + ds
    with pytest.raises(ValueError, match=r"incompat.* grouped binary"):
        ds + grouped
    with pytest.raises(TypeError, match=r"only support binary ops"):
        grouped + 1  # type: ignore[operator]
    with pytest.raises(TypeError, match=r"only support binary ops"):
        grouped + grouped  # type: ignore[operator]
    with pytest.raises(TypeError, match=r"in-place operations"):
        ds += grouped  # type: ignore[arg-type]

    ds = Dataset(
        {
            "x": ("time", np.arange(100)),
            "time": pd.date_range("2000-01-01", periods=100),
        }
    )
    with pytest.raises(ValueError, match=r"incompat.* grouped binary"):
        ds + ds.groupby("time.month")


def test_groupby_math_bitshift() -> None:
    # create new dataset of int's only
    ds = Dataset(
        {
            "x": ("index", np.ones(4, dtype=int)),
            "y": ("index", np.ones(4, dtype=int) * -1),
            "level": ("index", [1, 1, 2, 2]),
            "index": [0, 1, 2, 3],
        }
    )
    shift = DataArray([1, 2, 1], [("level", [1, 2, 8])])

    left_expected = Dataset(
        {
            "x": ("index", [2, 2, 4, 4]),
            "y": ("index", [-2, -2, -4, -4]),
            "level": ("index", [2, 2, 8, 8]),
            "index": [0, 1, 2, 3],
        }
    )

    left_manual = []
    for lev, group in ds.groupby("level"):
        shifter = shift.sel(level=lev)
        left_manual.append(group << shifter)
    left_actual = xr.concat(left_manual, dim="index").reset_coords(names="level")
    assert_equal(left_expected, left_actual)

    left_actual = (ds.groupby("level") << shift).reset_coords(names="level")
    assert_equal(left_expected, left_actual)

    right_expected = Dataset(
        {
            "x": ("index", [0, 0, 2, 2]),
            "y": ("index", [-1, -1, -2, -2]),
            "level": ("index", [0, 0, 4, 4]),
            "index": [0, 1, 2, 3],
        }
    )
    right_manual = []
    for lev, group in left_expected.groupby("level"):
        shifter = shift.sel(level=lev)
        right_manual.append(group >> shifter)
    right_actual = xr.concat(right_manual, dim="index").reset_coords(names="level")
    assert_equal(right_expected, right_actual)

    right_actual = (left_expected.groupby("level") >> shift).reset_coords(names="level")
    assert_equal(right_expected, right_actual)


@pytest.mark.parametrize("use_flox", [True, False])
def test_groupby_bins_cut_kwargs(use_flox: bool) -> None:
    da = xr.DataArray(np.arange(12).reshape(6, 2), dims=("x", "y"))
    x_bins = (0, 2, 4, 6)

    with xr.set_options(use_flox=use_flox):
        actual = da.groupby_bins(
            "x", bins=x_bins, include_lowest=True, right=False
        ).mean()
    expected = xr.DataArray(
        np.array([[1.0, 2.0], [5.0, 6.0], [9.0, 10.0]]),
        dims=("x_bins", "y"),
        coords={
            "x_bins": ("x_bins", pd.IntervalIndex.from_breaks(x_bins, closed="left"))
        },
    )
    assert_identical(expected, actual)

    with xr.set_options(use_flox=use_flox):
        actual = da.groupby(
            x=BinGrouper(bins=x_bins, include_lowest=True, right=False),
        ).mean()
    assert_identical(expected, actual)


@pytest.mark.parametrize("indexed_coord", [True, False])
@pytest.mark.parametrize(
    ["groupby_method", "args"],
    (
        ("groupby_bins", ("x", np.arange(0, 8, 3))),
        ("groupby", ({"x": BinGrouper(bins=np.arange(0, 8, 3))},)),
    ),
)
def test_groupby_bins_math(groupby_method, args, indexed_coord) -> None:
    N = 7
    da = DataArray(np.random.random((N, N)), dims=("x", "y"))
    if indexed_coord:
        da["x"] = np.arange(N)
        da["y"] = np.arange(N)

    g = getattr(da, groupby_method)(*args)
    mean = g.mean()
    expected = da.isel(x=slice(1, None)) - mean.isel(x_bins=("x", [0, 0, 0, 1, 1, 1]))
    actual = g - mean
    assert_identical(expected, actual)


def test_groupby_math_nD_group() -> None:
    N = 40
    da = DataArray(
        np.random.random((N, N)),
        dims=("x", "y"),
        coords={
            "labels": (
                "x",
                np.repeat(["a", "b", "c", "d", "e", "f", "g", "h"], repeats=N // 8),
            ),
        },
    )
    da["labels2d"] = xr.broadcast(da.labels, da)[0]

    g = da.groupby("labels2d")
    mean = g.mean()
    expected = da - mean.sel(labels2d=da.labels2d)
    expected["labels"] = expected.labels.broadcast_like(expected.labels2d)
    actual = g - mean
    assert_identical(expected, actual)

    da["num"] = (
        "x",
        np.repeat([1, 2, 3, 4, 5, 6, 7, 8], repeats=N // 8),
    )
    da["num2d"] = xr.broadcast(da.num, da)[0]
    g = da.groupby_bins("num2d", bins=[0, 4, 6])
    mean = g.mean()
    idxr = np.digitize(da.num2d, bins=(0, 4, 6), right=True)[:30, :] - 1
    expanded_mean = mean.drop_vars("num2d_bins").isel(num2d_bins=(("x", "y"), idxr))
    expected = da.isel(x=slice(30)) - expanded_mean
    expected["labels"] = expected.labels.broadcast_like(expected.labels2d)
    expected["num"] = expected.num.broadcast_like(expected.num2d)
    expected["num2d_bins"] = (("x", "y"), mean.num2d_bins.data[idxr])
    actual = g - mean
    assert_identical(expected, actual)


def test_groupby_dataset_math_virtual() -> None:
    ds = Dataset({"x": ("t", [1, 2, 3])}, {"t": pd.date_range("20100101", periods=3)})
    grouped = ds.groupby("t.day")
    actual = grouped - grouped.mean(...)
    expected = Dataset({"x": ("t", [0, 0, 0])}, ds[["t", "t.day"]])
    assert_identical(actual, expected)


def test_groupby_math_dim_order() -> None:
    da = DataArray(
        np.ones((10, 10, 12)),
        dims=("x", "y", "time"),
        coords={"time": pd.date_range("2001-01-01", periods=12, freq="6h")},
    )
    grouped = da.groupby("time.day")
    result = grouped - grouped.mean()
    assert result.dims == da.dims


def test_groupby_dataset_nan() -> None:
    # nan should be excluded from groupby
    ds = Dataset({"foo": ("x", [1, 2, 3, 4])}, {"bar": ("x", [1, 1, 2, np.nan])})
    actual = ds.groupby("bar").mean(...)
    expected = Dataset({"foo": ("bar", [1.5, 3]), "bar": [1, 2]})
    assert_identical(actual, expected)


def test_groupby_dataset_order() -> None:
    # groupby should preserve variables order
    ds = Dataset()
    for vn in ["a", "b", "c"]:
        ds[vn] = DataArray(np.arange(10), dims=["t"])
    data_vars_ref = list(ds.data_vars.keys())
    ds = ds.groupby("t").mean(...)
    data_vars = list(ds.data_vars.keys())
    assert data_vars == data_vars_ref
    # coords are now at the end of the list, so the test below fails
    # all_vars = list(ds.variables.keys())
    # all_vars_ref = list(ds.variables.keys())
    # .assertEqual(all_vars, all_vars_ref)


def test_groupby_dataset_fillna() -> None:
    ds = Dataset({"a": ("x", [np.nan, 1, np.nan, 3])}, {"x": [0, 1, 2, 3]})
    expected = Dataset({"a": ("x", range(4))}, {"x": [0, 1, 2, 3]})
    for target in [ds, expected]:
        target.coords["b"] = ("x", [0, 0, 1, 1])
    actual = ds.groupby("b").fillna(DataArray([0, 2], dims="b"))
    assert_identical(expected, actual)

    actual = ds.groupby("b").fillna(Dataset({"a": ("b", [0, 2])}))
    assert_identical(expected, actual)

    # attrs with groupby
    ds.attrs["attr"] = "ds"
    ds.a.attrs["attr"] = "da"
    actual = ds.groupby("b").fillna(Dataset({"a": ("b", [0, 2])}))
    assert actual.attrs == ds.attrs
    assert actual.a.name == "a"
    assert actual.a.attrs == ds.a.attrs


def test_groupby_dataset_where() -> None:
    # groupby
    ds = Dataset({"a": ("x", range(5))}, {"c": ("x", [0, 0, 1, 1, 1])})
    cond = Dataset({"a": ("c", [True, False])})
    expected = ds.copy(deep=True)
    expected["a"].values = np.array([0, 1] + [np.nan] * 3)
    actual = ds.groupby("c").where(cond)
    assert_identical(expected, actual)

    # attrs with groupby
    ds.attrs["attr"] = "ds"
    ds.a.attrs["attr"] = "da"
    actual = ds.groupby("c").where(cond)
    assert actual.attrs == ds.attrs
    assert actual.a.name == "a"
    assert actual.a.attrs == ds.a.attrs


def test_groupby_dataset_assign() -> None:
    ds = Dataset({"a": ("x", range(3))}, {"b": ("x", ["A"] * 2 + ["B"])})
    actual = ds.groupby("b").assign(c=lambda ds: 2 * ds.a)
    expected = ds.merge({"c": ("x", [0, 2, 4])})
    assert_identical(actual, expected)

    actual = ds.groupby("b").assign(c=lambda ds: ds.a.sum())
    expected = ds.merge({"c": ("x", [1, 1, 2])})
    assert_identical(actual, expected)

    actual = ds.groupby("b").assign_coords(c=lambda ds: ds.a.sum())
    expected = expected.set_coords("c")
    assert_identical(actual, expected)


def test_groupby_dataset_map_dataarray_func() -> None:
    # regression GH6379
    ds = Dataset({"foo": ("x", [1, 2, 3, 4])}, coords={"x": [0, 0, 1, 1]})
    actual = ds.groupby("x").map(lambda grp: grp.foo.mean())
    expected = DataArray([1.5, 3.5], coords={"x": [0, 1]}, dims="x", name="foo")
    assert_identical(actual, expected)


def test_groupby_dataarray_map_dataset_func() -> None:
    # regression GH6379
    da = DataArray([1, 2, 3, 4], coords={"x": [0, 0, 1, 1]}, dims="x", name="foo")
    actual = da.groupby("x").map(lambda grp: grp.mean().to_dataset())
    expected = xr.Dataset({"foo": ("x", [1.5, 3.5])}, coords={"x": [0, 1]})
    assert_identical(actual, expected)


@requires_flox
@pytest.mark.parametrize("kwargs", [{"method": "map-reduce"}, {"engine": "numpy"}])
def test_groupby_flox_kwargs(kwargs) -> None:
    ds = Dataset({"a": ("x", range(5))}, {"c": ("x", [0, 0, 1, 1, 1])})
    with xr.set_options(use_flox=False):
        expected = ds.groupby("c").mean()
    with xr.set_options(use_flox=True):
        actual = ds.groupby("c").mean(**kwargs)
    assert_identical(expected, actual)


class TestDataArrayGroupBy:
    @pytest.fixture(autouse=True)
    def setup(self) -> None:
        self.attrs = {"attr1": "value1", "attr2": 2929}
        self.x = np.random.random((10, 20))
        self.v = Variable(["x", "y"], self.x)
        self.va = Variable(["x", "y"], self.x, self.attrs)
        self.ds = Dataset({"foo": self.v})
        self.dv = self.ds["foo"]

        self.mindex = pd.MultiIndex.from_product(
            [["a", "b"], [1, 2]], names=("level_1", "level_2")
        )
        self.mda = DataArray([0, 1, 2, 3], coords={"x": self.mindex}, dims="x")

        self.da = self.dv.copy()
        self.da.coords["abc"] = ("y", np.array(["a"] * 9 + ["c"] + ["b"] * 10))
        self.da.coords["y"] = 20 + 100 * self.da["y"]

    def test_stack_groupby_unsorted_coord(self) -> None:
        data = [[0, 1], [2, 3]]
        data_flat = [0, 1, 2, 3]
        dims = ["x", "y"]
        y_vals = [2, 3]

        arr = xr.DataArray(data, dims=dims, coords={"y": y_vals})
        actual1 = arr.stack(z=dims).groupby("z").first()
        midx1 = pd.MultiIndex.from_product([[0, 1], [2, 3]], names=dims)
        expected1 = xr.DataArray(data_flat, dims=["z"], coords={"z": midx1})
        assert_equal(actual1, expected1)

        # GH: 3287.  Note that y coord values are not in sorted order.
        arr = xr.DataArray(data, dims=dims, coords={"y": y_vals[::-1]})
        actual2 = arr.stack(z=dims).groupby("z").first()
        midx2 = pd.MultiIndex.from_product([[0, 1], [3, 2]], names=dims)
        expected2 = xr.DataArray(data_flat, dims=["z"], coords={"z": midx2})
        assert_equal(actual2, expected2)

    def test_groupby_iter(self) -> None:
        for (act_x, act_dv), (exp_x, exp_ds) in zip(
            self.dv.groupby("y"), self.ds.groupby("y"), strict=True
        ):
            assert exp_x == act_x
            assert_identical(exp_ds["foo"], act_dv)
            for (_, exp_dv), (_, act_dv) in zip(
                self.dv.groupby("x"), self.dv.groupby("x"), strict=True
            ):
                assert_identical(exp_dv, act_dv)

    def test_groupby_properties(self) -> None:
        grouped = self.da.groupby("abc")
        expected_groups = {"a": range(0, 9), "c": [9], "b": range(10, 20)}
        assert expected_groups.keys() == grouped.groups.keys()
        for key in expected_groups:
            expected_group = expected_groups[key]
            actual_group = grouped.groups[key]

            # TODO: array_api doesn't allow slice:
            assert not isinstance(expected_group, slice)
            assert not isinstance(actual_group, slice)

            np.testing.assert_array_equal(expected_group, actual_group)
        assert 3 == len(grouped)

    @pytest.mark.parametrize(
        "by, use_da", [("x", False), ("y", False), ("y", True), ("abc", False)]
    )
    @pytest.mark.parametrize("shortcut", [True, False])
    def test_groupby_map_identity(self, by, use_da, shortcut) -> None:
        expected = self.da
        if use_da:
            by = expected.coords[by]

        def identity(x):
            return x

        grouped = expected.groupby(by)
        actual = grouped.map(identity, shortcut=shortcut)
        assert_identical(expected, actual)

    def test_groupby_sum(self) -> None:
        array = self.da
        grouped = array.groupby("abc")

        expected_sum_all = Dataset(
            {
                "foo": Variable(
                    ["abc"],
                    np.array(
                        [
                            self.x[:, :9].sum(),
                            self.x[:, 10:].sum(),
                            self.x[:, 9:10].sum(),
                        ]
                    ).T,
                ),
                "abc": Variable(["abc"], np.array(["a", "b", "c"])),
            }
        )["foo"]
        assert_allclose(expected_sum_all, grouped.reduce(np.sum, dim=...))
        assert_allclose(expected_sum_all, grouped.sum(...))

        expected = DataArray(
            [
                array["y"].values[idx].sum()
                for idx in [slice(9), slice(10, None), slice(9, 10)]
            ],
            [["a", "b", "c"]],
            ["abc"],
        )
        actual = array["y"].groupby("abc").map(np.sum)
        assert_allclose(expected, actual)
        actual = array["y"].groupby("abc").sum(...)
        assert_allclose(expected, actual)

        expected_sum_axis1 = Dataset(
            {
                "foo": (
                    ["x", "abc"],
                    np.array(
                        [
                            self.x[:, :9].sum(1),
                            self.x[:, 10:].sum(1),
                            self.x[:, 9:10].sum(1),
                        ]
                    ).T,
                ),
                "abc": Variable(["abc"], np.array(["a", "b", "c"])),
            }
        )["foo"]
        assert_allclose(expected_sum_axis1, grouped.reduce(np.sum, "y"))
        assert_allclose(expected_sum_axis1, grouped.sum("y"))

    @pytest.mark.parametrize("use_flox", [True, False])
    @pytest.mark.parametrize("shuffle", [True, False])
    @pytest.mark.parametrize(
        "chunk",
        [
            pytest.param(
                True, marks=pytest.mark.skipif(not has_dask, reason="no dask")
            ),
            False,
        ],
    )
    @pytest.mark.parametrize("method", ["sum", "mean", "median"])
    def test_groupby_reductions(
        self, use_flox: bool, method: str, shuffle: bool, chunk: bool
    ) -> None:
        if shuffle and chunk and not has_dask_ge_2024_08_1:
            pytest.skip()

        array = self.da
        if chunk:
            array.data = array.chunk({"y": 5}).data
        reduction = getattr(np, method)
        expected = Dataset(
            {
                "foo": Variable(
                    ["x", "abc"],
                    np.array(
                        [
                            reduction(self.x[:, :9], axis=-1),
                            reduction(self.x[:, 10:], axis=-1),
                            reduction(self.x[:, 9:10], axis=-1),
                        ]
                    ).T,
                ),
                "abc": Variable(["abc"], np.array(["a", "b", "c"])),
            }
        )["foo"]

        with raise_if_dask_computes():
            grouped = array.groupby("abc")
            if shuffle:
                grouped = grouped.shuffle()

            with xr.set_options(use_flox=use_flox):
                actual = getattr(grouped, method)(dim="y")
        assert_allclose(expected, actual)

    def test_groupby_count(self) -> None:
        array = DataArray(
            [0, 0, np.nan, np.nan, 0, 0],
            coords={"cat": ("x", ["a", "b", "b", "c", "c", "c"])},
            dims="x",
        )
        actual = array.groupby("cat").count()
        expected = DataArray([1, 1, 2], coords=[("cat", ["a", "b", "c"])])
        assert_identical(actual, expected)

    @pytest.mark.parametrize("shortcut", [True, False])
    @pytest.mark.parametrize("keep_attrs", [None, True, False])
    def test_groupby_reduce_keep_attrs(
        self, shortcut: bool, keep_attrs: bool | None
    ) -> None:
        array = self.da
        array.attrs["foo"] = "bar"

        actual = array.groupby("abc").reduce(
            np.mean, keep_attrs=keep_attrs, shortcut=shortcut
        )
        with xr.set_options(use_flox=False):
            expected = array.groupby("abc").mean(keep_attrs=keep_attrs)
        assert_identical(expected, actual)

    @pytest.mark.parametrize("keep_attrs", [None, True, False])
    def test_groupby_keep_attrs(self, keep_attrs: bool | None) -> None:
        array = self.da
        array.attrs["foo"] = "bar"

        with xr.set_options(use_flox=False):
            expected = array.groupby("abc").mean(keep_attrs=keep_attrs)
        with xr.set_options(use_flox=True):
            actual = array.groupby("abc").mean(keep_attrs=keep_attrs)

        # values are tested elsewhere, here we just check data
        # TODO: add check_attrs kwarg to assert_allclose
        actual.data = expected.data
        assert_identical(expected, actual)

    def test_groupby_map_center(self) -> None:
        def center(x):
            return x - np.mean(x)

        array = self.da
        grouped = array.groupby("abc")

        expected_ds = array.to_dataset()
        exp_data = np.hstack(
            [center(self.x[:, :9]), center(self.x[:, 9:10]), center(self.x[:, 10:])]
        )
        expected_ds["foo"] = (["x", "y"], exp_data)
        expected_centered = expected_ds["foo"]
        assert_allclose(expected_centered, grouped.map(center))

    def test_groupby_map_ndarray(self) -> None:
        # regression test for #326
        array = self.da
        grouped = array.groupby("abc")
        actual = grouped.map(np.asarray)  # type: ignore[arg-type] # TODO: Not sure using np.asarray like this makes sense with array api
        assert_equal(array, actual)

    def test_groupby_map_changes_metadata(self) -> None:
        def change_metadata(x):
            x.coords["x"] = x.coords["x"] * 2
            x.attrs["fruit"] = "lemon"
            return x

        array = self.da
        grouped = array.groupby("abc")
        actual = grouped.map(change_metadata)
        expected = array.copy()
        expected = change_metadata(expected)
        assert_equal(expected, actual)

    def test_groupby_math_squeeze(self) -> None:
        array = self.da
        grouped = array.groupby("x")

        expected = array + array.coords["x"]
        actual = grouped + array.coords["x"]
        assert_identical(expected, actual)

        actual = array.coords["x"] + grouped
        assert_identical(expected, actual)

        ds = array.coords["x"].to_dataset(name="X")
        expected = array + ds
        actual = grouped + ds
        assert_identical(expected, actual)

        actual = ds + grouped
        assert_identical(expected, actual)

    def test_groupby_math(self) -> None:
        array = self.da
        grouped = array.groupby("abc")
        expected_agg = (grouped.mean(...) - np.arange(3)).rename(None)
        actual = grouped - DataArray(range(3), [("abc", ["a", "b", "c"])])
        actual_agg = actual.groupby("abc").mean(...)
        assert_allclose(expected_agg, actual_agg)

        with pytest.raises(TypeError, match=r"only support binary ops"):
            grouped + 1  # type: ignore[type-var]
        with pytest.raises(TypeError, match=r"only support binary ops"):
            grouped + grouped  # type: ignore[type-var]
        with pytest.raises(TypeError, match=r"in-place operations"):
            array += grouped  # type: ignore[arg-type]

    def test_groupby_math_not_aligned(self) -> None:
        array = DataArray(
            range(4), {"b": ("x", [0, 0, 1, 1]), "x": [0, 1, 2, 3]}, dims="x"
        )
        other = DataArray([10], coords={"b": [0]}, dims="b")
        actual = array.groupby("b") + other
        expected = DataArray([10, 11, np.nan, np.nan], array.coords)
        assert_identical(expected, actual)

        # regression test for #7797
        other = array.groupby("b").sum()
        actual = array.sel(x=[0, 1]).groupby("b") - other
        expected = DataArray([-1, 0], {"b": ("x", [0, 0]), "x": [0, 1]}, dims="x")
        assert_identical(expected, actual)

        other = DataArray([10], coords={"c": 123, "b": [0]}, dims="b")
        actual = array.groupby("b") + other
        expected = DataArray([10, 11, np.nan, np.nan], array.coords)
        expected.coords["c"] = (["x"], [123] * 2 + [np.nan] * 2)
        assert_identical(expected, actual)

        other_ds = Dataset({"a": ("b", [10])}, {"b": [0]})
        actual_ds = array.groupby("b") + other_ds
        expected_ds = Dataset({"a": ("x", [10, 11, np.nan, np.nan])}, array.coords)
        assert_identical(expected_ds, actual_ds)

    def test_groupby_restore_dim_order(self) -> None:
        array = DataArray(
            np.random.randn(5, 3),
            coords={"a": ("x", range(5)), "b": ("y", range(3))},
            dims=["x", "y"],
        )
        for by, expected_dims in [
            ("x", ("x", "y")),
            ("y", ("x", "y")),
            ("a", ("a", "y")),
            ("b", ("x", "b")),
        ]:
            result = array.groupby(by).map(lambda x: x.squeeze())
            assert result.dims == expected_dims

    def test_groupby_restore_coord_dims(self) -> None:
        array = DataArray(
            np.random.randn(5, 3),
            coords={
                "a": ("x", range(5)),
                "b": ("y", range(3)),
                "c": (("x", "y"), np.random.randn(5, 3)),
            },
            dims=["x", "y"],
        )

        for by, expected_dims in [
            ("x", ("x", "y")),
            ("y", ("x", "y")),
            ("a", ("a", "y")),
            ("b", ("x", "b")),
        ]:
            result = array.groupby(by, restore_coord_dims=True).map(
                lambda x: x.squeeze()
            )["c"]
            assert result.dims == expected_dims

    def test_groupby_first_and_last(self) -> None:
        array = DataArray([1, 2, 3, 4, 5], dims="x")
        by = DataArray(["a"] * 2 + ["b"] * 3, dims="x", name="ab")

        expected = DataArray([1, 3], [("ab", ["a", "b"])])
        actual = array.groupby(by).first()
        assert_identical(expected, actual)

        expected = DataArray([2, 5], [("ab", ["a", "b"])])
        actual = array.groupby(by).last()
        assert_identical(expected, actual)

        array = DataArray(np.random.randn(5, 3), dims=["x", "y"])
        expected = DataArray(array[[0, 2]], {"ab": ["a", "b"]}, ["ab", "y"])
        actual = array.groupby(by).first()
        assert_identical(expected, actual)

        actual = array.groupby("x").first()
        expected = array  # should be a no-op
        assert_identical(expected, actual)

    def make_groupby_multidim_example_array(self) -> DataArray:
        return DataArray(
            [[[0, 1], [2, 3]], [[5, 10], [15, 20]]],
            coords={
                "lon": (["ny", "nx"], [[30, 40], [40, 50]]),
                "lat": (["ny", "nx"], [[10, 10], [20, 20]]),
            },
            dims=["time", "ny", "nx"],
        )

    def test_groupby_multidim(self) -> None:
        array = self.make_groupby_multidim_example_array()
        for dim, expected_sum in [
            ("lon", DataArray([5, 28, 23], coords=[("lon", [30.0, 40.0, 50.0])])),
            ("lat", DataArray([16, 40], coords=[("lat", [10.0, 20.0])])),
        ]:
            actual_sum = array.groupby(dim).sum(...)
            assert_identical(expected_sum, actual_sum)

    def test_groupby_multidim_map(self) -> None:
        array = self.make_groupby_multidim_example_array()
        actual = array.groupby("lon").map(lambda x: x - x.mean())
        expected = DataArray(
            [[[-2.5, -6.0], [-5.0, -8.5]], [[2.5, 3.0], [8.0, 8.5]]],
            coords=array.coords,
            dims=array.dims,
        )
        assert_identical(expected, actual)

    @pytest.mark.parametrize("use_flox", [True, False])
    @pytest.mark.parametrize("coords", [np.arange(4), np.arange(4)[::-1], [2, 0, 3, 1]])
    @pytest.mark.parametrize(
        "cut_kwargs",
        (
            {"labels": None, "include_lowest": True},
            {"labels": None, "include_lowest": False},
            {"labels": ["a", "b"]},
            {"labels": [1.2, 3.5]},
            {"labels": ["b", "a"]},
        ),
    )
    def test_groupby_bins(
        self,
        coords: np.typing.ArrayLike,
        use_flox: bool,
        cut_kwargs: dict,
    ) -> None:
        array = DataArray(
            np.arange(4), dims="dim_0", coords={"dim_0": coords}, name="a"
        )
        # the first value should not be part of any group ("right" binning)
        array[0] = 99
        # bins follow conventions for pandas.cut
        # http://pandas.pydata.org/pandas-docs/stable/generated/pandas.cut.html
        bins = [0, 1.5, 5]

        df = array.to_dataframe()
        df["dim_0_bins"] = pd.cut(array["dim_0"], bins, **cut_kwargs)  # type: ignore[call-overload]

        expected_df = df.groupby("dim_0_bins", observed=True).sum()
        # TODO: can't convert df with IntervalIndex to Xarray
        expected = (
            expected_df.reset_index(drop=True)
            .to_xarray()
            .assign_coords(index=np.array(expected_df.index))
            .rename({"index": "dim_0_bins"})["a"]
        )

        with xr.set_options(use_flox=use_flox):
            gb = array.groupby_bins("dim_0", bins=bins, **cut_kwargs)
            actual = gb.sum()
            assert_identical(expected, actual)
            assert_identical(expected, gb.shuffle().sum())

            actual = gb.map(lambda x: x.sum())
            assert_identical(expected, actual)
            assert_identical(expected, gb.shuffle().map(lambda x: x.sum()))

            # make sure original array dims are unchanged
            assert len(array.dim_0) == 4

    def test_groupby_bins_ellipsis(self) -> None:
        da = xr.DataArray(np.ones((2, 3, 4)))
        bins = [-1, 0, 1, 2]
        with xr.set_options(use_flox=False):
            actual = da.groupby_bins("dim_0", bins).mean(...)
        with xr.set_options(use_flox=True):
            expected = da.groupby_bins("dim_0", bins).mean(...)
        assert_allclose(actual, expected)

    @pytest.mark.parametrize("use_flox", [True, False])
    def test_groupby_bins_gives_correct_subset(self, use_flox: bool) -> None:
        # GH7766
        rng = np.random.default_rng(42)
        coords = rng.normal(5, 5, 1000)
        bins = np.logspace(-4, 1, 10)
        labels = [
            "one",
            "two",
            "three",
            "four",
            "five",
            "six",
            "seven",
            "eight",
            "nine",
        ]
        # xArray
        # Make a mock dataarray
        darr = xr.DataArray(coords, coords=[coords], dims=["coords"])
        expected = xr.DataArray(
            [np.nan, np.nan, 1, 1, 1, 8, 31, 104, 542],
            dims="coords_bins",
            coords={"coords_bins": labels},
        )
        gb = darr.groupby_bins("coords", bins, labels=labels)
        with xr.set_options(use_flox=use_flox):
            actual = gb.count()
        assert_identical(actual, expected)

    def test_groupby_bins_empty(self) -> None:
        array = DataArray(np.arange(4), [("x", range(4))])
        # one of these bins will be empty
        bins = [0, 4, 5]
        bin_coords = pd.cut(array["x"], bins).categories  # type: ignore[call-overload]
        actual = array.groupby_bins("x", bins).sum()
        expected = DataArray([6, np.nan], dims="x_bins", coords={"x_bins": bin_coords})
        assert_identical(expected, actual)
        # make sure original array is unchanged
        # (was a problem in earlier versions)
        assert len(array.x) == 4

    def test_groupby_bins_multidim(self) -> None:
        array = self.make_groupby_multidim_example_array()
        bins = [0, 15, 20]
        bin_coords = pd.cut(array["lat"].values.flat, bins).categories  # type: ignore[call-overload]
        expected = DataArray([16, 40], dims="lat_bins", coords={"lat_bins": bin_coords})
        actual = array.groupby_bins("lat", bins).map(lambda x: x.sum())
        assert_identical(expected, actual)
        # modify the array coordinates to be non-monotonic after unstacking
        array["lat"].data = np.array([[10.0, 20.0], [20.0, 10.0]])
        expected = DataArray([28, 28], dims="lat_bins", coords={"lat_bins": bin_coords})
        actual = array.groupby_bins("lat", bins).map(lambda x: x.sum())
        assert_identical(expected, actual)

        bins = [-2, -1, 0, 1, 2]
        field = DataArray(np.ones((5, 3)), dims=("x", "y"))
        by = DataArray(
            np.array([[-1.5, -1.5, 0.5, 1.5, 1.5] * 3]).reshape(5, 3), dims=("x", "y")
        )
        actual = field.groupby_bins(by, bins=bins).count()

        bincoord = np.array(
            [
                pd.Interval(left, right, closed="right")
                for left, right in zip(bins[:-1], bins[1:], strict=True)
            ],
            dtype=object,
        )
        expected = DataArray(
            np.array([6, np.nan, 3, 6]),
            dims="group_bins",
            coords={"group_bins": bincoord},
        )
        assert_identical(actual, expected)

    def test_groupby_bins_sort(self) -> None:
        data = xr.DataArray(
            np.arange(100), dims="x", coords={"x": np.linspace(-100, 100, num=100)}
        )
        binned_mean = data.groupby_bins("x", bins=11).mean()
        assert binned_mean.to_index().is_monotonic_increasing

        with xr.set_options(use_flox=True):
            actual = data.groupby_bins("x", bins=11).count()
        with xr.set_options(use_flox=False):
            expected = data.groupby_bins("x", bins=11).count()
        assert_identical(actual, expected)

    def test_groupby_assign_coords(self) -> None:
        array = DataArray([1, 2, 3, 4], {"c": ("x", [0, 0, 1, 1])}, dims="x")
        actual = array.groupby("c").assign_coords(d=lambda a: a.mean())
        expected = array.copy()
        expected.coords["d"] = ("x", [1.5, 1.5, 3.5, 3.5])
        assert_identical(actual, expected)

    def test_groupby_fillna(self) -> None:
        a = DataArray([np.nan, 1, np.nan, 3], coords={"x": range(4)}, dims="x")
        fill_value = DataArray([0, 1], dims="y")
        actual = a.fillna(fill_value)
        expected = DataArray(
            [[0, 1], [1, 1], [0, 1], [3, 3]], coords={"x": range(4)}, dims=("x", "y")
        )
        assert_identical(expected, actual)

        b = DataArray(range(4), coords={"x": range(4)}, dims="x")
        expected = b.copy()
        for target in [a, expected]:
            target.coords["b"] = ("x", [0, 0, 1, 1])
        actual = a.groupby("b").fillna(DataArray([0, 2], dims="b"))
        assert_identical(expected, actual)

    @pytest.mark.parametrize("use_flox", [True, False])
    def test_groupby_fastpath_for_monotonic(self, use_flox: bool) -> None:
        # Fixes https://github.com/pydata/xarray/issues/6220
        # Fixes https://github.com/pydata/xarray/issues/9279
        index = [1, 2, 3, 4, 7, 9, 10]
        array = DataArray(np.arange(len(index)), [("idx", index)])
        array_rev = array.copy().assign_coords({"idx": index[::-1]})
        fwd = array.groupby("idx", squeeze=False)
        rev = array_rev.groupby("idx", squeeze=False)

        for gb in [fwd, rev]:
            assert all([isinstance(elem, slice) for elem in gb.encoded.group_indices])

        with xr.set_options(use_flox=use_flox):
            assert_identical(fwd.sum(), array)
            assert_identical(rev.sum(), array_rev)


class TestDataArrayResample:
    @pytest.mark.parametrize("shuffle", [True, False])
    @pytest.mark.parametrize("use_cftime", [True, False])
<<<<<<< HEAD
    def test_resample(self, use_cftime: bool, shuffle: bool) -> None:
=======
    @pytest.mark.parametrize(
        "resample_freq",
        [
            "24h",
            "123456s",
            "1234567890us",
            pd.Timedelta(hours=2),
            pd.offsets.MonthBegin(),
            pd.offsets.Second(123456),
            datetime.timedelta(days=1, hours=6),
        ],
    )
    def test_resample(
        self, use_cftime: bool, resample_freq: ResampleCompatible
    ) -> None:
>>>>>>> ed0418bd
        if use_cftime and not has_cftime:
            pytest.skip()
        times = xr.date_range(
            "2000-01-01", freq="6h", periods=10, use_cftime=use_cftime
        )

        def resample_as_pandas(array, *args, **kwargs):
            array_ = array.copy(deep=True)
            if use_cftime:
                array_["time"] = times.to_datetimeindex()
            result = DataArray.from_series(
                array_.to_series().resample(*args, **kwargs).mean()
            )
            if use_cftime:
                result = result.convert_calendar(
                    calendar="standard", use_cftime=use_cftime
                )
            return result

        array = DataArray(np.arange(10), [("time", times)])

<<<<<<< HEAD
        rs = array.resample(time="24h")

        actual = rs.mean()
        expected = resample_as_pandas(array, "24h")
=======
        actual = array.resample(time=resample_freq).mean()
        expected = resample_as_pandas(array, resample_freq)
>>>>>>> ed0418bd
        assert_identical(expected, actual)
        assert_identical(expected, rs.shuffle().mean())

<<<<<<< HEAD
        assert_identical(expected, rs.reduce(np.mean))
        assert_identical(expected, rs.shuffle().reduce(np.mean))

        rs = array.resample(time="24h", closed="right")
        actual = rs.mean()
        shuffled = rs.shuffle().mean()
        expected = resample_as_pandas(array, "24h", closed="right")
=======
        actual = array.resample(time=resample_freq).reduce(np.mean)
        assert_identical(expected, actual)

        actual = array.resample(time=resample_freq, closed="right").mean()
        expected = resample_as_pandas(array, resample_freq, closed="right")
>>>>>>> ed0418bd
        assert_identical(expected, actual)
        assert_identical(expected, shuffled)

        with pytest.raises(ValueError, match=r"Index must be monotonic"):
            array[[2, 0, 1]].resample(time=resample_freq)

        reverse = array.isel(time=slice(-1, None, -1))
        with pytest.raises(ValueError):
            reverse.resample(time=resample_freq).mean()

    @pytest.mark.parametrize("use_cftime", [True, False])
    def test_resample_doctest(self, use_cftime: bool) -> None:
        # run the doctest example here so we are not surprised
        if use_cftime and not has_cftime:
            pytest.skip()

        da = xr.DataArray(
            np.array([1, 2, 3, 1, 2, np.nan]),
            dims="time",
            coords=dict(
                time=(
                    "time",
                    xr.date_range(
                        "2001-01-01", freq="ME", periods=6, use_cftime=use_cftime
                    ),
                ),
                labels=("time", np.array(["a", "b", "c", "c", "b", "a"])),
            ),
        )
        actual = da.resample(time="3ME").count()
        expected = DataArray(
            [1, 3, 1],
            dims="time",
            coords={
                "time": xr.date_range(
                    "2001-01-01", freq="3ME", periods=3, use_cftime=use_cftime
                )
            },
        )
        assert_identical(actual, expected)

    def test_da_resample_func_args(self) -> None:
        def func(arg1, arg2, arg3=0.0):
            return arg1.mean("time") + arg2 + arg3

        times = pd.date_range("2000", periods=3, freq="D")
        da = xr.DataArray([1.0, 1.0, 1.0], coords=[times], dims=["time"])
        expected = xr.DataArray([3.0, 3.0, 3.0], coords=[times], dims=["time"])
        actual = da.resample(time="D").map(func, args=(1.0,), arg3=1.0)
        assert_identical(actual, expected)

    def test_resample_first(self) -> None:
        times = pd.date_range("2000-01-01", freq="6h", periods=10)
        array = DataArray(np.arange(10), [("time", times)])

        # resample to same frequency
        actual = array.resample(time="6h").first()
        assert_identical(array, actual)

        actual = array.resample(time="1D").first()
        expected = DataArray([0, 4, 8], [("time", times[::4])])
        assert_identical(expected, actual)

        # verify that labels don't use the first value
        actual = array.resample(time="24h").first()
        expected = DataArray(array.to_series().resample("24h").first())
        assert_identical(expected, actual)

        # missing values
        array = array.astype(float)
        array[:2] = np.nan
        actual = array.resample(time="1D").first()
        expected = DataArray([2, 4, 8], [("time", times[::4])])
        assert_identical(expected, actual)

        actual = array.resample(time="1D").first(skipna=False)
        expected = DataArray([np.nan, 4, 8], [("time", times[::4])])
        assert_identical(expected, actual)

        # regression test for http://stackoverflow.com/questions/33158558/
        array = Dataset({"time": times})["time"]
        actual = array.resample(time="1D").last()
        expected_times = pd.to_datetime(
            ["2000-01-01T18", "2000-01-02T18", "2000-01-03T06"], unit="ns"
        )
        expected = DataArray(expected_times, [("time", times[::4])], name="time")
        assert_identical(expected, actual)

    def test_resample_bad_resample_dim(self) -> None:
        times = pd.date_range("2000-01-01", freq="6h", periods=10)
        array = DataArray(np.arange(10), [("__resample_dim__", times)])
        with pytest.raises(ValueError, match=r"Proxy resampling dimension"):
            array.resample(**{"__resample_dim__": "1D"}).first()  # type: ignore[arg-type]

    @requires_scipy
    def test_resample_drop_nondim_coords(self) -> None:
        xs = np.arange(6)
        ys = np.arange(3)
        times = pd.date_range("2000-01-01", freq="6h", periods=5)
        data = np.tile(np.arange(5), (6, 3, 1))
        xx, yy = np.meshgrid(xs * 5, ys * 2.5)
        tt = np.arange(len(times), dtype=int)
        array = DataArray(data, {"time": times, "x": xs, "y": ys}, ("x", "y", "time"))
        xcoord = DataArray(xx.T, {"x": xs, "y": ys}, ("x", "y"))
        ycoord = DataArray(yy.T, {"x": xs, "y": ys}, ("x", "y"))
        tcoord = DataArray(tt, {"time": times}, ("time",))
        ds = Dataset({"data": array, "xc": xcoord, "yc": ycoord, "tc": tcoord})
        ds = ds.set_coords(["xc", "yc", "tc"])

        # Select the data now, with the auxiliary coordinates in place
        array = ds["data"]

        # Re-sample
        actual = array.resample(time="12h", restore_coord_dims=True).mean("time")
        assert "tc" not in actual.coords

        # Up-sample - filling
        actual = array.resample(time="1h", restore_coord_dims=True).ffill()
        assert "tc" not in actual.coords

        # Up-sample - interpolation
        actual = array.resample(time="1h", restore_coord_dims=True).interpolate(
            "linear"
        )
        assert "tc" not in actual.coords

    def test_resample_keep_attrs(self) -> None:
        times = pd.date_range("2000-01-01", freq="6h", periods=10)
        array = DataArray(np.ones(10), [("time", times)])
        array.attrs["meta"] = "data"

        result = array.resample(time="1D").mean(keep_attrs=True)
        expected = DataArray([1, 1, 1], [("time", times[::4])], attrs=array.attrs)
        assert_identical(result, expected)

    def test_resample_skipna(self) -> None:
        times = pd.date_range("2000-01-01", freq="6h", periods=10)
        array = DataArray(np.ones(10), [("time", times)])
        array[1] = np.nan

        result = array.resample(time="1D").mean(skipna=False)
        expected = DataArray([np.nan, 1, 1], [("time", times[::4])])
        assert_identical(result, expected)

    def test_upsample(self) -> None:
        times = pd.date_range("2000-01-01", freq="6h", periods=5)
        array = DataArray(np.arange(5), [("time", times)])

        # Forward-fill
        actual = array.resample(time="3h").ffill()
        expected = DataArray(array.to_series().resample("3h").ffill())
        assert_identical(expected, actual)

        # Backward-fill
        actual = array.resample(time="3h").bfill()
        expected = DataArray(array.to_series().resample("3h").bfill())
        assert_identical(expected, actual)

        # As frequency
        actual = array.resample(time="3h").asfreq()
        expected = DataArray(array.to_series().resample("3h").asfreq())
        assert_identical(expected, actual)

        # Pad
        actual = array.resample(time="3h").pad()
        expected = DataArray(array.to_series().resample("3h").ffill())
        assert_identical(expected, actual)

        # Nearest
        rs = array.resample(time="3h")
        actual = rs.nearest()
        new_times = rs.groupers[0].full_index
        expected = DataArray(array.reindex(time=new_times, method="nearest"))
        assert_identical(expected, actual)

    def test_upsample_nd(self) -> None:
        # Same as before, but now we try on multi-dimensional DataArrays.
        xs = np.arange(6)
        ys = np.arange(3)
        times = pd.date_range("2000-01-01", freq="6h", periods=5)
        data = np.tile(np.arange(5), (6, 3, 1))
        array = DataArray(data, {"time": times, "x": xs, "y": ys}, ("x", "y", "time"))

        # Forward-fill
        actual = array.resample(time="3h").ffill()
        expected_data = np.repeat(data, 2, axis=-1)
        expected_times = times.to_series().resample("3h").asfreq().index
        expected_data = expected_data[..., : len(expected_times)]
        expected = DataArray(
            expected_data,
            {"time": expected_times, "x": xs, "y": ys},
            ("x", "y", "time"),
        )
        assert_identical(expected, actual)

        # Backward-fill
        actual = array.resample(time="3h").ffill()
        expected_data = np.repeat(np.flipud(data.T).T, 2, axis=-1)
        expected_data = np.flipud(expected_data.T).T
        expected_times = times.to_series().resample("3h").asfreq().index
        expected_data = expected_data[..., : len(expected_times)]
        expected = DataArray(
            expected_data,
            {"time": expected_times, "x": xs, "y": ys},
            ("x", "y", "time"),
        )
        assert_identical(expected, actual)

        # As frequency
        actual = array.resample(time="3h").asfreq()
        expected_data = np.repeat(data, 2, axis=-1).astype(float)[..., :-1]
        expected_data[..., 1::2] = np.nan
        expected_times = times.to_series().resample("3h").asfreq().index
        expected = DataArray(
            expected_data,
            {"time": expected_times, "x": xs, "y": ys},
            ("x", "y", "time"),
        )
        assert_identical(expected, actual)

        # Pad
        actual = array.resample(time="3h").pad()
        expected_data = np.repeat(data, 2, axis=-1)
        expected_data[..., 1::2] = expected_data[..., ::2]
        expected_data = expected_data[..., :-1]
        expected_times = times.to_series().resample("3h").asfreq().index
        expected = DataArray(
            expected_data,
            {"time": expected_times, "x": xs, "y": ys},
            ("x", "y", "time"),
        )
        assert_identical(expected, actual)

    def test_upsample_tolerance(self) -> None:
        # Test tolerance keyword for upsample methods bfill, pad, nearest
        times = pd.date_range("2000-01-01", freq="1D", periods=2)
        times_upsampled = pd.date_range("2000-01-01", freq="6h", periods=5)
        array = DataArray(np.arange(2), [("time", times)])

        # Forward fill
        actual = array.resample(time="6h").ffill(tolerance="12h")
        expected = DataArray([0.0, 0.0, 0.0, np.nan, 1.0], [("time", times_upsampled)])
        assert_identical(expected, actual)

        # Backward fill
        actual = array.resample(time="6h").bfill(tolerance="12h")
        expected = DataArray([0.0, np.nan, 1.0, 1.0, 1.0], [("time", times_upsampled)])
        assert_identical(expected, actual)

        # Nearest
        actual = array.resample(time="6h").nearest(tolerance="6h")
        expected = DataArray([0, 0, np.nan, 1, 1], [("time", times_upsampled)])
        assert_identical(expected, actual)

    @requires_scipy
    def test_upsample_interpolate(self) -> None:
        from scipy.interpolate import interp1d

        xs = np.arange(6)
        ys = np.arange(3)
        times = pd.date_range("2000-01-01", freq="6h", periods=5)

        z = np.arange(5) ** 2
        data = np.tile(z, (6, 3, 1))
        array = DataArray(data, {"time": times, "x": xs, "y": ys}, ("x", "y", "time"))

        expected_times = times.to_series().resample("1h").asfreq().index
        # Split the times into equal sub-intervals to simulate the 6 hour
        # to 1 hour up-sampling
        new_times_idx = np.linspace(0, len(times) - 1, len(times) * 5)
        kinds: list[InterpOptions] = [
            "linear",
            "nearest",
            "zero",
            "slinear",
            "quadratic",
            "cubic",
            "polynomial",
        ]
        for kind in kinds:
            kwargs = {}
            if kind == "polynomial":
                kwargs["order"] = 1
            actual = array.resample(time="1h").interpolate(kind, **kwargs)
            # using interp1d, polynomial order is to set directly in kind using int
            f = interp1d(
                np.arange(len(times)),
                data,
                kind=kwargs["order"] if kind == "polynomial" else kind,
                axis=-1,
                bounds_error=True,
                assume_sorted=True,
            )
            expected_data = f(new_times_idx)
            expected = DataArray(
                expected_data,
                {"time": expected_times, "x": xs, "y": ys},
                ("x", "y", "time"),
            )
            # Use AllClose because there are some small differences in how
            # we upsample timeseries versus the integer indexing as I've
            # done here due to floating point arithmetic
            assert_allclose(expected, actual, rtol=1e-16)

    @requires_scipy
    @pytest.mark.filterwarnings("ignore:Converting non-nanosecond")
    def test_upsample_interpolate_bug_2197(self) -> None:
        dates = pd.date_range("2007-02-01", "2007-03-01", freq="D")
        da = xr.DataArray(np.arange(len(dates)), [("time", dates)])
        result = da.resample(time="ME").interpolate("linear")
        expected_times = np.array(
            [np.datetime64("2007-02-28"), np.datetime64("2007-03-31")]
        )
        expected = xr.DataArray([27.0, np.nan], [("time", expected_times)])
        assert_equal(result, expected)

    @requires_scipy
    def test_upsample_interpolate_regression_1605(self) -> None:
        dates = pd.date_range("2016-01-01", "2016-03-31", freq="1D")
        expected = xr.DataArray(
            np.random.random((len(dates), 2, 3)),
            dims=("time", "x", "y"),
            coords={"time": dates},
        )
        actual = expected.resample(time="1D").interpolate("linear")
        assert_allclose(actual, expected, rtol=1e-16)

    @requires_dask
    @requires_scipy
    @pytest.mark.parametrize("chunked_time", [True, False])
    def test_upsample_interpolate_dask(self, chunked_time: bool) -> None:
        from scipy.interpolate import interp1d

        xs = np.arange(6)
        ys = np.arange(3)
        times = pd.date_range("2000-01-01", freq="6h", periods=5)

        z = np.arange(5) ** 2
        data = np.tile(z, (6, 3, 1))
        array = DataArray(data, {"time": times, "x": xs, "y": ys}, ("x", "y", "time"))
        chunks = {"x": 2, "y": 1}
        if chunked_time:
            chunks["time"] = 3

        expected_times = times.to_series().resample("1h").asfreq().index
        # Split the times into equal sub-intervals to simulate the 6 hour
        # to 1 hour up-sampling
        new_times_idx = np.linspace(0, len(times) - 1, len(times) * 5)
        kinds: list[InterpOptions] = [
            "linear",
            "nearest",
            "zero",
            "slinear",
            "quadratic",
            "cubic",
            "polynomial",
        ]
        for kind in kinds:
            kwargs = {}
            if kind == "polynomial":
                kwargs["order"] = 1
            actual = array.chunk(chunks).resample(time="1h").interpolate(kind, **kwargs)
            actual = actual.compute()
            # using interp1d, polynomial order is to set directly in kind using int
            f = interp1d(
                np.arange(len(times)),
                data,
                kind=kwargs["order"] if kind == "polynomial" else kind,
                axis=-1,
                bounds_error=True,
                assume_sorted=True,
            )
            expected_data = f(new_times_idx)
            expected = DataArray(
                expected_data,
                {"time": expected_times, "x": xs, "y": ys},
                ("x", "y", "time"),
            )
            # Use AllClose because there are some small differences in how
            # we upsample timeseries versus the integer indexing as I've
            # done here due to floating point arithmetic
            assert_allclose(expected, actual, rtol=1e-16)

    def test_resample_offset(self) -> None:
        times = pd.date_range("2000-01-01T02:03:01", freq="6h", periods=10)
        array = DataArray(np.arange(10), [("time", times)])

        offset = pd.Timedelta("11h")
        actual = array.resample(time="24h", offset=offset).mean()
        expected = DataArray(array.to_series().resample("24h", offset=offset).mean())
        assert_identical(expected, actual)

    def test_resample_origin(self) -> None:
        times = pd.date_range("2000-01-01T02:03:01", freq="6h", periods=10)
        array = DataArray(np.arange(10), [("time", times)])

        origin = "start"
        actual = array.resample(time="24h", origin=origin).mean()
        expected = DataArray(array.to_series().resample("24h", origin=origin).mean())
        assert_identical(expected, actual)


class TestDatasetResample:
    @pytest.mark.parametrize("use_cftime", [True, False])
    @pytest.mark.parametrize(
        "resample_freq",
        [
            "24h",
            "123456s",
            "1234567890us",
            pd.Timedelta(hours=2),
            pd.offsets.MonthBegin(),
            pd.offsets.Second(123456),
            datetime.timedelta(days=1, hours=6),
        ],
    )
    def test_resample(
        self, use_cftime: bool, resample_freq: ResampleCompatible
    ) -> None:
        if use_cftime and not has_cftime:
            pytest.skip()
        times = xr.date_range(
            "2000-01-01", freq="6h", periods=10, use_cftime=use_cftime
        )

        def resample_as_pandas(ds, *args, **kwargs):
            ds_ = ds.copy(deep=True)
            if use_cftime:
                ds_["time"] = times.to_datetimeindex()
            result = Dataset.from_dataframe(
                ds_.to_dataframe().resample(*args, **kwargs).mean()
            )
            if use_cftime:
                result = result.convert_calendar(
                    calendar="standard", use_cftime=use_cftime
                )
            return result

        ds = Dataset(
            {
                "foo": ("time", np.random.randint(1, 1000, 10)),
                "bar": ("time", np.random.randint(1, 1000, 10)),
                "time": times,
            }
        )

        actual = ds.resample(time=resample_freq).mean()
        expected = resample_as_pandas(ds, resample_freq)
        assert_identical(expected, actual)

        actual = ds.resample(time=resample_freq).reduce(np.mean)
        assert_identical(expected, actual)

        actual = ds.resample(time=resample_freq, closed="right").mean()
        expected = resample_as_pandas(ds, resample_freq, closed="right")
        assert_identical(expected, actual)

        with pytest.raises(ValueError, match=r"Index must be monotonic"):
            ds.isel(time=[2, 0, 1]).resample(time=resample_freq)

        reverse = ds.isel(time=slice(-1, None, -1))
        with pytest.raises(ValueError):
            reverse.resample(time=resample_freq).mean()

    def test_resample_and_first(self) -> None:
        times = pd.date_range("2000-01-01", freq="6h", periods=10)
        ds = Dataset(
            {
                "foo": (["time", "x", "y"], np.random.randn(10, 5, 3)),
                "bar": ("time", np.random.randn(10), {"meta": "data"}),
                "time": times,
            }
        )

        actual = ds.resample(time="1D").first(keep_attrs=True)
        expected = ds.isel(time=[0, 4, 8])
        assert_identical(expected, actual)

        # upsampling
        expected_time = pd.date_range("2000-01-01", freq="3h", periods=19)
        expected = ds.reindex(time=expected_time)
        actual = ds.resample(time="3h")
        for how in ["mean", "sum", "first", "last"]:
            method = getattr(actual, how)
            result = method()
            assert_equal(expected, result)
        for method in [np.mean]:
            result = actual.reduce(method)
            assert_equal(expected, result)

    def test_resample_min_count(self) -> None:
        times = pd.date_range("2000-01-01", freq="6h", periods=10)
        ds = Dataset(
            {
                "foo": (["time", "x", "y"], np.random.randn(10, 5, 3)),
                "bar": ("time", np.random.randn(10), {"meta": "data"}),
                "time": times,
            }
        )
        # inject nan
        ds["foo"] = xr.where(ds["foo"] > 2.0, np.nan, ds["foo"])

        actual = ds.resample(time="1D").sum(min_count=1)
        expected = xr.concat(
            [
                ds.isel(time=slice(i * 4, (i + 1) * 4)).sum("time", min_count=1)
                for i in range(3)
            ],
            dim=actual["time"],
        )
        assert_allclose(expected, actual)

    def test_resample_by_mean_with_keep_attrs(self) -> None:
        times = pd.date_range("2000-01-01", freq="6h", periods=10)
        ds = Dataset(
            {
                "foo": (["time", "x", "y"], np.random.randn(10, 5, 3)),
                "bar": ("time", np.random.randn(10), {"meta": "data"}),
                "time": times,
            }
        )
        ds.attrs["dsmeta"] = "dsdata"

        resampled_ds = ds.resample(time="1D").mean(keep_attrs=True)
        actual = resampled_ds["bar"].attrs
        expected = ds["bar"].attrs
        assert expected == actual

        actual = resampled_ds.attrs
        expected = ds.attrs
        assert expected == actual

    def test_resample_by_mean_discarding_attrs(self) -> None:
        times = pd.date_range("2000-01-01", freq="6h", periods=10)
        ds = Dataset(
            {
                "foo": (["time", "x", "y"], np.random.randn(10, 5, 3)),
                "bar": ("time", np.random.randn(10), {"meta": "data"}),
                "time": times,
            }
        )
        ds.attrs["dsmeta"] = "dsdata"

        resampled_ds = ds.resample(time="1D").mean(keep_attrs=False)

        assert resampled_ds["bar"].attrs == {}
        assert resampled_ds.attrs == {}

    def test_resample_by_last_discarding_attrs(self) -> None:
        times = pd.date_range("2000-01-01", freq="6h", periods=10)
        ds = Dataset(
            {
                "foo": (["time", "x", "y"], np.random.randn(10, 5, 3)),
                "bar": ("time", np.random.randn(10), {"meta": "data"}),
                "time": times,
            }
        )
        ds.attrs["dsmeta"] = "dsdata"

        resampled_ds = ds.resample(time="1D").last(keep_attrs=False)

        assert resampled_ds["bar"].attrs == {}
        assert resampled_ds.attrs == {}

    @requires_scipy
    def test_resample_drop_nondim_coords(self) -> None:
        xs = np.arange(6)
        ys = np.arange(3)
        times = pd.date_range("2000-01-01", freq="6h", periods=5)
        data = np.tile(np.arange(5), (6, 3, 1))
        xx, yy = np.meshgrid(xs * 5, ys * 2.5)
        tt = np.arange(len(times), dtype=int)
        array = DataArray(data, {"time": times, "x": xs, "y": ys}, ("x", "y", "time"))
        xcoord = DataArray(xx.T, {"x": xs, "y": ys}, ("x", "y"))
        ycoord = DataArray(yy.T, {"x": xs, "y": ys}, ("x", "y"))
        tcoord = DataArray(tt, {"time": times}, ("time",))
        ds = Dataset({"data": array, "xc": xcoord, "yc": ycoord, "tc": tcoord})
        ds = ds.set_coords(["xc", "yc", "tc"])

        # Re-sample
        actual = ds.resample(time="12h").mean("time")
        assert "tc" not in actual.coords

        # Up-sample - filling
        actual = ds.resample(time="1h").ffill()
        assert "tc" not in actual.coords

        # Up-sample - interpolation
        actual = ds.resample(time="1h").interpolate("linear")
        assert "tc" not in actual.coords

    def test_resample_ds_da_are_the_same(self) -> None:
        time = pd.date_range("2000-01-01", freq="6h", periods=365 * 4)
        ds = xr.Dataset(
            {
                "foo": (("time", "x"), np.random.randn(365 * 4, 5)),
                "time": time,
                "x": np.arange(5),
            }
        )
        assert_allclose(
            ds.resample(time="ME").mean()["foo"], ds.foo.resample(time="ME").mean()
        )

    def test_ds_resample_apply_func_args(self) -> None:
        def func(arg1, arg2, arg3=0.0):
            return arg1.mean("time") + arg2 + arg3

        times = pd.date_range("2000", freq="D", periods=3)
        ds = xr.Dataset({"foo": ("time", [1.0, 1.0, 1.0]), "time": times})
        expected = xr.Dataset({"foo": ("time", [3.0, 3.0, 3.0]), "time": times})
        actual = ds.resample(time="D").map(func, args=(1.0,), arg3=1.0)
        assert_identical(expected, actual)


def test_groupby_cumsum() -> None:
    ds = xr.Dataset(
        {"foo": (("x",), [7, 3, 1, 1, 1, 1, 1])},
        coords={"x": [0, 1, 2, 3, 4, 5, 6], "group_id": ("x", [0, 0, 1, 1, 2, 2, 2])},
    )
    actual = ds.groupby("group_id").cumsum(dim="x")
    expected = xr.Dataset(
        {
            "foo": (("x",), [7, 10, 1, 2, 1, 2, 3]),
        },
        coords={
            "x": [0, 1, 2, 3, 4, 5, 6],
            "group_id": ds.group_id,
        },
    )
    # TODO: Remove drop_vars when GH6528 is fixed
    # when Dataset.cumsum propagates indexes, and the group variable?
    assert_identical(expected.drop_vars(["x", "group_id"]), actual)

    actual = ds.foo.groupby("group_id").cumsum(dim="x")
    expected.coords["group_id"] = ds.group_id
    expected.coords["x"] = np.arange(7)
    assert_identical(expected.foo, actual)


def test_groupby_cumprod() -> None:
    ds = xr.Dataset(
        {"foo": (("x",), [7, 3, 0, 1, 1, 2, 1])},
        coords={"x": [0, 1, 2, 3, 4, 5, 6], "group_id": ("x", [0, 0, 1, 1, 2, 2, 2])},
    )
    actual = ds.groupby("group_id").cumprod(dim="x")
    expected = xr.Dataset(
        {
            "foo": (("x",), [7, 21, 0, 0, 1, 2, 2]),
        },
        coords={
            "x": [0, 1, 2, 3, 4, 5, 6],
            "group_id": ds.group_id,
        },
    )
    # TODO: Remove drop_vars when GH6528 is fixed
    # when Dataset.cumsum propagates indexes, and the group variable?
    assert_identical(expected.drop_vars(["x", "group_id"]), actual)

    actual = ds.foo.groupby("group_id").cumprod(dim="x")
    expected.coords["group_id"] = ds.group_id
    expected.coords["x"] = np.arange(7)
    assert_identical(expected.foo, actual)


@pytest.mark.parametrize(
    "method, expected_array",
    [
        ("cumsum", [1.0, 2.0, 5.0, 6.0, 2.0, 2.0]),
        ("cumprod", [1.0, 2.0, 6.0, 6.0, 2.0, 2.0]),
    ],
)
def test_resample_cumsum(method: str, expected_array: list[float]) -> None:
    ds = xr.Dataset(
        {"foo": ("time", [1, 2, 3, 1, 2, np.nan])},
        coords={
            "time": xr.date_range("01-01-2001", freq="ME", periods=6, use_cftime=False),
        },
    )
    actual = getattr(ds.resample(time="3ME"), method)(dim="time")
    expected = xr.Dataset(
        {"foo": (("time",), expected_array)},
        coords={
            "time": xr.date_range("01-01-2001", freq="ME", periods=6, use_cftime=False),
        },
    )
    # TODO: Remove drop_vars when GH6528 is fixed
    # when Dataset.cumsum propagates indexes, and the group variable?
    assert_identical(expected.drop_vars(["time"]), actual)

    actual = getattr(ds.foo.resample(time="3ME"), method)(dim="time")
    expected.coords["time"] = ds.time
    assert_identical(expected.drop_vars(["time"]).foo, actual)


def test_groupby_binary_op_regression() -> None:
    # regression test for #7797
    # monthly timeseries that should return "zero anomalies" everywhere
    time = xr.date_range("2023-01-01", "2023-12-31", freq="MS")
    data = np.linspace(-1, 1, 12)
    x = xr.DataArray(data, coords={"time": time})
    clim = xr.DataArray(data, coords={"month": np.arange(1, 13, 1)})

    # seems to give the correct result if we use the full x, but not with a slice
    x_slice = x.sel(time=["2023-04-01"])

    # two typical ways of computing anomalies
    anom_gb = x_slice.groupby("time.month") - clim

    assert_identical(xr.zeros_like(anom_gb), anom_gb)


def test_groupby_multiindex_level() -> None:
    # GH6836
    midx = pd.MultiIndex.from_product([list("abc"), [0, 1]], names=("one", "two"))
    mda = xr.DataArray(np.random.rand(6, 3), [("x", midx), ("y", range(3))])
    groups = mda.groupby("one").groups
    assert groups == {"a": [0, 1], "b": [2, 3], "c": [4, 5]}


@requires_flox
@pytest.mark.parametrize("func", ["sum", "prod"])
@pytest.mark.parametrize("skipna", [True, False])
@pytest.mark.parametrize("min_count", [None, 1])
def test_min_count_vs_flox(func: str, min_count: int | None, skipna: bool) -> None:
    da = DataArray(
        data=np.array([np.nan, 1, 1, np.nan, 1, 1]),
        dims="x",
        coords={"labels": ("x", np.array([1, 2, 3, 1, 2, 3]))},
    )

    gb = da.groupby("labels")
    method = operator.methodcaller(func, min_count=min_count, skipna=skipna)
    with xr.set_options(use_flox=True):
        actual = method(gb)
    with xr.set_options(use_flox=False):
        expected = method(gb)
    assert_identical(actual, expected)


@pytest.mark.parametrize("use_flox", [True, False])
def test_min_count_error(use_flox: bool) -> None:
    if use_flox and not has_flox:
        pytest.skip()
    da = DataArray(
        data=np.array([np.nan, 1, 1, np.nan, 1, 1]),
        dims="x",
        coords={"labels": ("x", np.array([1, 2, 3, 1, 2, 3]))},
    )
    with xr.set_options(use_flox=use_flox):
        with pytest.raises(TypeError):
            da.groupby("labels").mean(min_count=1)


@requires_dask
def test_groupby_math_auto_chunk() -> None:
    da = xr.DataArray(
        [[1, 2, 3], [1, 2, 3], [1, 2, 3]],
        dims=("y", "x"),
        coords={"label": ("x", [2, 2, 1])},
    )
    sub = xr.DataArray(
        InaccessibleArray(np.array([1, 2])), dims="label", coords={"label": [1, 2]}
    )
    actual = da.chunk(x=1, y=2).groupby("label") - sub
    assert actual.chunksizes == {"x": (1, 1, 1), "y": (2, 1)}


@pytest.mark.parametrize("use_flox", [True, False])
def test_groupby_dim_no_dim_equal(use_flox: bool) -> None:
    # https://github.com/pydata/xarray/issues/8263
    da = DataArray(
        data=[1, 2, 3, 4], dims="lat", coords={"lat": np.linspace(0, 1.01, 4)}
    )
    with xr.set_options(use_flox=use_flox):
        actual1 = da.drop_vars("lat").groupby("lat").sum()
        actual2 = da.groupby("lat").sum()
    assert_identical(actual1, actual2.drop_vars("lat"))


@requires_flox
def test_default_flox_method() -> None:
    import flox.xarray

    da = xr.DataArray([1, 2, 3], dims="x", coords={"label": ("x", [2, 2, 1])})

    result = xr.DataArray([3, 3], dims="label", coords={"label": [1, 2]})
    with mock.patch("flox.xarray.xarray_reduce", return_value=result) as mocked_reduce:
        da.groupby("label").sum()

    kwargs = mocked_reduce.call_args.kwargs
    if Version(flox.__version__) < Version("0.9.0"):
        assert kwargs["method"] == "cohorts"
    else:
        assert "method" not in kwargs


@requires_cftime
@pytest.mark.filterwarnings("ignore")
def test_cftime_resample_gh_9108():
    import cftime

    ds = Dataset(
        {"pr": ("time", np.random.random((10,)))},
        coords={"time": xr.date_range("0001-01-01", periods=10, freq="D")},
    )
    actual = ds.resample(time="ME").mean()
    expected = ds.mean("time").expand_dims(
        time=[cftime.DatetimeGregorian(1, 1, 31, 0, 0, 0, 0, has_year_zero=False)]
    )
    assert actual.time.data[0].has_year_zero == ds.time.data[0].has_year_zero
    assert_equal(actual, expected)


def test_custom_grouper() -> None:
    class YearGrouper(Grouper):
        """
        An example re-implementation of ``.groupby("time.year")``.
        """

        def factorize(self, group) -> EncodedGroups:
            assert np.issubdtype(group.dtype, np.datetime64)
            year = group.dt.year.data
            codes_, uniques = pd.factorize(year)
            codes = group.copy(data=codes_).rename("year")
            return EncodedGroups(codes=codes, full_index=pd.Index(uniques))

        def reset(self):
            return type(self)()

    da = xr.DataArray(
        dims="time",
        data=np.arange(20),
        coords={"time": ("time", pd.date_range("2000-01-01", freq="3MS", periods=20))},
        name="foo",
    )
    ds = da.to_dataset()

    expected = ds.groupby("time.year").mean()
    actual = ds.groupby(time=YearGrouper()).mean()
    assert_identical(expected, actual)

    actual = ds.groupby({"time": YearGrouper()}).mean()
    assert_identical(expected, actual)

    expected = ds.foo.groupby("time.year").mean()
    actual = ds.foo.groupby(time=YearGrouper()).mean()
    assert_identical(expected, actual)

    actual = ds.foo.groupby({"time": YearGrouper()}).mean()
    assert_identical(expected, actual)

    for obj in [ds, ds.foo]:
        with pytest.raises(ValueError):
            obj.groupby("time.year", time=YearGrouper())
        with pytest.raises(ValueError):
            obj.groupby()


@pytest.mark.parametrize("use_flox", [True, False])
def test_weather_data_resample(use_flox):
    # from the docs
    times = pd.date_range("2000-01-01", "2001-12-31", name="time")
    annual_cycle = np.sin(2 * np.pi * (times.dayofyear.values / 365.25 - 0.28))

    base = 10 + 15 * annual_cycle.reshape(-1, 1)
    tmin_values = base + 3 * np.random.randn(annual_cycle.size, 3)
    tmax_values = base + 10 + 3 * np.random.randn(annual_cycle.size, 3)

    ds = xr.Dataset(
        {
            "tmin": (("time", "location"), tmin_values),
            "tmax": (("time", "location"), tmax_values),
        },
        {
            "time": ("time", times, {"time_key": "time_values"}),
            "location": ("location", ["IA", "IN", "IL"], {"loc_key": "loc_value"}),
        },
    )

    with xr.set_options(use_flox=use_flox):
        actual = ds.resample(time="1MS").mean()
    assert "location" in actual._indexes

    gb = ds.groupby(time=TimeResampler(freq="1MS"), location=UniqueGrouper())
    with xr.set_options(use_flox=use_flox):
        actual = gb.mean()
        expected = ds.resample(time="1MS").mean().sortby("location")
    assert_allclose(actual, expected)
    assert actual.time.attrs == ds.time.attrs
    assert actual.location.attrs == ds.location.attrs

    assert expected.time.attrs == ds.time.attrs
    assert expected.location.attrs == ds.location.attrs


<<<<<<< HEAD
@pytest.mark.parametrize("shuffle", [True, False])
=======
@pytest.mark.parametrize("as_dataset", [True, False])
def test_multiple_groupers_string(as_dataset) -> None:
    obj = DataArray(
        np.array([1, 2, 3, 0, 2, np.nan]),
        dims="d",
        coords=dict(
            labels1=("d", np.array(["a", "b", "c", "c", "b", "a"])),
            labels2=("d", np.array(["x", "y", "z", "z", "y", "x"])),
        ),
        name="foo",
    )

    if as_dataset:
        obj = obj.to_dataset()  # type: ignore[assignment]

    expected = obj.groupby(labels1=UniqueGrouper(), labels2=UniqueGrouper()).mean()
    actual = obj.groupby(("labels1", "labels2")).mean()
    assert_identical(expected, actual)

    # Passes `"labels2"` to squeeze; will raise an error around kwargs rather than the
    # warning & type error in the future
    with pytest.warns(FutureWarning):
        with pytest.raises(TypeError):
            obj.groupby("labels1", "labels2")  # type: ignore[arg-type, misc]
    with pytest.raises(ValueError):
        obj.groupby("labels1", foo="bar")  # type: ignore[arg-type]
    with pytest.raises(ValueError):
        obj.groupby("labels1", foo=UniqueGrouper())


>>>>>>> ed0418bd
@pytest.mark.parametrize("use_flox", [True, False])
def test_multiple_groupers(use_flox: bool, shuffle: bool) -> None:
    da = DataArray(
        np.array([1, 2, 3, 0, 2, np.nan]),
        dims="d",
        coords=dict(
            labels1=("d", np.array(["a", "b", "c", "c", "b", "a"])),
            labels2=("d", np.array(["x", "y", "z", "z", "y", "x"])),
        ),
        name="foo",
    )

    gb = da.groupby(labels1=UniqueGrouper(), labels2=UniqueGrouper())
    if shuffle:
        gb = gb.shuffle()
    repr(gb)

    expected = DataArray(
        np.array([[1.0, np.nan, np.nan], [np.nan, 2.0, np.nan], [np.nan, np.nan, 1.5]]),
        dims=("labels1", "labels2"),
        coords={
            "labels1": np.array(["a", "b", "c"], dtype=object),
            "labels2": np.array(["x", "y", "z"], dtype=object),
        },
        name="foo",
    )
    with xr.set_options(use_flox=use_flox):
        actual = gb.mean()
    assert_identical(actual, expected)

    # -------
    coords = {"a": ("x", [0, 0, 1, 1]), "b": ("y", [0, 0, 1, 1])}
    square = DataArray(np.arange(16).reshape(4, 4), coords=coords, dims=["x", "y"])
    gb = square.groupby(a=UniqueGrouper(), b=UniqueGrouper())
    if shuffle:
        gb = gb.shuffle()
    repr(gb)
    with xr.set_options(use_flox=use_flox):
        actual = gb.mean()
    expected = DataArray(
        np.array([[2.5, 4.5], [10.5, 12.5]]),
        dims=("a", "b"),
        coords={"a": [0, 1], "b": [0, 1]},
    )
    assert_identical(actual, expected)

    expected = square.astype(np.float64)
    expected["a"], expected["b"] = broadcast(square.a, square.b)
    with xr.set_options(use_flox=use_flox):
        assert_identical(
            square.groupby(x=UniqueGrouper(), y=UniqueGrouper()).mean(), expected
        )

    b = xr.DataArray(
        np.random.RandomState(0).randn(2, 3, 4),
        coords={"xy": (("x", "y"), [["a", "b", "c"], ["b", "c", "c"]])},
        dims=["x", "y", "z"],
    )
    gb = b.groupby(x=UniqueGrouper(), y=UniqueGrouper())
    if shuffle:
        gb = gb.shuffle()
    repr(gb)
    with xr.set_options(use_flox=use_flox):
        assert_identical(gb.mean("z"), b.mean("z"))

    gb = b.groupby(x=UniqueGrouper(), xy=UniqueGrouper())
    if shuffle:
        gb = gb.shuffle()
    repr(gb)
    with xr.set_options(use_flox=use_flox):
        actual = gb.mean()
    expected = b.drop_vars("xy").rename({"y": "xy"}).copy(deep=True)
    newval = b.isel(x=1, y=slice(1, None)).mean("y").data
    expected.loc[dict(x=1, xy=1)] = expected.sel(x=1, xy=0).data
    expected.loc[dict(x=1, xy=0)] = np.nan
    expected.loc[dict(x=1, xy=2)] = newval
    expected["xy"] = ("xy", ["a", "b", "c"])
    # TODO: is order of dims correct?
    assert_identical(actual, expected.transpose("z", "x", "xy"))


@pytest.mark.parametrize("use_flox", [True, False])
@pytest.mark.parametrize("shuffle", [True, False])
def test_multiple_groupers_mixed(use_flox: bool, shuffle: bool) -> None:
    # This groupby has missing groups
    ds = xr.Dataset(
        {"foo": (("x", "y"), np.arange(12).reshape((4, 3)))},
        coords={"x": [10, 20, 30, 40], "letters": ("x", list("abba"))},
    )
    gb = ds.groupby(x=BinGrouper(bins=[5, 15, 25]), letters=UniqueGrouper())
    if shuffle:
        gb = gb.shuffle()
    expected_data = np.array(
        [
            [[0.0, np.nan], [np.nan, 3.0]],
            [[1.0, np.nan], [np.nan, 4.0]],
            [[2.0, np.nan], [np.nan, 5.0]],
        ]
    )
    expected = xr.Dataset(
        {"foo": (("y", "x_bins", "letters"), expected_data)},
        coords={
            "x_bins": (
                "x_bins",
                np.array(
                    [
                        pd.Interval(5, 15, closed="right"),
                        pd.Interval(15, 25, closed="right"),
                    ],
                    dtype=object,
                ),
            ),
            "letters": ("letters", np.array(["a", "b"], dtype=object)),
        },
    )
    with xr.set_options(use_flox=use_flox):
        actual = gb.sum()
    assert_identical(actual, expected)

    # assert_identical(
    #     b.groupby(['x', 'y']).apply(lambda x: x - x.mean()),
    #     b - b.mean("z"),
    # )

    # gb = square.groupby(x=UniqueGrouper(), y=UniqueGrouper())
    # gb - gb.mean()

    # ------


# Possible property tests
# 1. lambda x: x
# 2. grouped-reduce on unique coords is identical to array
# 3. group_over == groupby-reduce along other dimensions<|MERGE_RESOLUTION|>--- conflicted
+++ resolved
@@ -33,12 +33,8 @@
     has_dask,
     has_dask_ge_2024_08_1,
     has_flox,
-<<<<<<< HEAD
-    has_pandas_ge_2_1,
+    has_pandas_ge_2_2,
     raise_if_dask_computes,
-=======
-    has_pandas_ge_2_2,
->>>>>>> ed0418bd
     requires_cftime,
     requires_dask,
     requires_flox,
@@ -1818,9 +1814,6 @@
 class TestDataArrayResample:
     @pytest.mark.parametrize("shuffle", [True, False])
     @pytest.mark.parametrize("use_cftime", [True, False])
-<<<<<<< HEAD
-    def test_resample(self, use_cftime: bool, shuffle: bool) -> None:
-=======
     @pytest.mark.parametrize(
         "resample_freq",
         [
@@ -1834,9 +1827,8 @@
         ],
     )
     def test_resample(
-        self, use_cftime: bool, resample_freq: ResampleCompatible
+        self, use_cftime: bool, shuffle: bool, resample_freq: ResampleCompatible
     ) -> None:
->>>>>>> ed0418bd
         if use_cftime and not has_cftime:
             pytest.skip()
         times = xr.date_range(
@@ -1858,19 +1850,12 @@
 
         array = DataArray(np.arange(10), [("time", times)])
 
-<<<<<<< HEAD
-        rs = array.resample(time="24h")
-
+        rs = array.resample(time=resample_freq)
         actual = rs.mean()
-        expected = resample_as_pandas(array, "24h")
-=======
-        actual = array.resample(time=resample_freq).mean()
         expected = resample_as_pandas(array, resample_freq)
->>>>>>> ed0418bd
         assert_identical(expected, actual)
         assert_identical(expected, rs.shuffle().mean())
 
-<<<<<<< HEAD
         assert_identical(expected, rs.reduce(np.mean))
         assert_identical(expected, rs.shuffle().reduce(np.mean))
 
@@ -1878,13 +1863,6 @@
         actual = rs.mean()
         shuffled = rs.shuffle().mean()
         expected = resample_as_pandas(array, "24h", closed="right")
-=======
-        actual = array.resample(time=resample_freq).reduce(np.mean)
-        assert_identical(expected, actual)
-
-        actual = array.resample(time=resample_freq, closed="right").mean()
-        expected = resample_as_pandas(array, resample_freq, closed="right")
->>>>>>> ed0418bd
         assert_identical(expected, actual)
         assert_identical(expected, shuffled)
 
@@ -2781,40 +2759,7 @@
     assert expected.location.attrs == ds.location.attrs
 
 
-<<<<<<< HEAD
 @pytest.mark.parametrize("shuffle", [True, False])
-=======
-@pytest.mark.parametrize("as_dataset", [True, False])
-def test_multiple_groupers_string(as_dataset) -> None:
-    obj = DataArray(
-        np.array([1, 2, 3, 0, 2, np.nan]),
-        dims="d",
-        coords=dict(
-            labels1=("d", np.array(["a", "b", "c", "c", "b", "a"])),
-            labels2=("d", np.array(["x", "y", "z", "z", "y", "x"])),
-        ),
-        name="foo",
-    )
-
-    if as_dataset:
-        obj = obj.to_dataset()  # type: ignore[assignment]
-
-    expected = obj.groupby(labels1=UniqueGrouper(), labels2=UniqueGrouper()).mean()
-    actual = obj.groupby(("labels1", "labels2")).mean()
-    assert_identical(expected, actual)
-
-    # Passes `"labels2"` to squeeze; will raise an error around kwargs rather than the
-    # warning & type error in the future
-    with pytest.warns(FutureWarning):
-        with pytest.raises(TypeError):
-            obj.groupby("labels1", "labels2")  # type: ignore[arg-type, misc]
-    with pytest.raises(ValueError):
-        obj.groupby("labels1", foo="bar")  # type: ignore[arg-type]
-    with pytest.raises(ValueError):
-        obj.groupby("labels1", foo=UniqueGrouper())
-
-
->>>>>>> ed0418bd
 @pytest.mark.parametrize("use_flox", [True, False])
 def test_multiple_groupers(use_flox: bool, shuffle: bool) -> None:
     da = DataArray(
