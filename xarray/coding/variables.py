--- conflicted
+++ resolved
@@ -64,11 +64,7 @@
     def _vindex_get(self, key):
         return type(self)(self.array.vindex[key])
 
-<<<<<<< HEAD
-    def __getitem__(self, key) -> np.ndarray:
-=======
     def __getitem__(self, key) -> Self:
->>>>>>> b4ed8ee3
         return type(self)(self.array[key])
 
     def get_duck_array(self):
@@ -108,17 +104,10 @@
 
     def _vindex_get(self, key):
         return type(self)(self.array.vindex[key])
-<<<<<<< HEAD
-
-    def __getitem__(self, key) -> np.ndarray:
-        return type(self)(self.array[key])
-
-=======
 
     def __getitem__(self, key) -> Self:
         return type(self)(self.array[key])
 
->>>>>>> b4ed8ee3
     def get_duck_array(self):
         return duck_array_ops.astype(self.array.get_duck_array(), dtype=self.dtype)
 
